import io
import json
import os
import re
import tempfile
from collections import OrderedDict
from functools import lru_cache
from datetime import timedelta
from typing import Dict, List, Optional, Tuple
from urllib.parse import quote, urlencode

import gradio as gr
from markdown import Markdown
from minio import Minio
from elasticsearch import Elasticsearch
from elasticsearch.exceptions import NotFoundError
from fastapi.responses import JSONResponse

try:
    from elastic_transport import Transport
except Exception:  # pragma: no cover - optional dependency guard
    Transport = None

try:
    import mammoth
except Exception:  # pragma: no cover - optional dependency guard
    mammoth = None

try:
    import textract
    try:
        from textract.exceptions import ShellError as TextractShellError  # type: ignore
    except Exception:  # pragma: no cover - optional dependency guard
        TextractShellError = Exception
except Exception:  # pragma: no cover - optional dependency guard
    textract = None
    TextractShellError = Exception

# ==================== 环境变量 ====================
MINIO_ENDPOINTS = os.getenv("MINIO_ENDPOINTS", "10.20.41.24:9005,10.20.40.101:9005").split(",")
MINIO_SECURE = os.getenv("MINIO_SECURE", "false").strip().lower() == "true"
MINIO_ACCESS_KEY = os.getenv("MINIO_ACCESS_KEY", "")
MINIO_SECRET_KEY = os.getenv("MINIO_SECRET_KEY", "")
DOC_BUCKET = os.getenv("DOC_BUCKET", "bucket")
DOC_PREFIX = os.getenv("DOC_PREFIX", "")
IMAGE_PUBLIC_BASE = os.getenv("IMAGE_PUBLIC_BASE", "http://10.20.41.24:9005")
SITE_TITLE = os.getenv("SITE_TITLE", "通号院文档知识库")
BIND_HOST = os.getenv("BIND_HOST", "0.0.0.0")
BIND_PORT = int(os.getenv("BIND_PORT", "7861"))
MATHJAX_JS_URL = os.getenv(
    "MATHJAX_JS_URL",
    "http://10.20.41.24:9005/cdn/mathjax@3/es5/tex-mml-chtml.js",
)
ENABLE_GRADIO_QUEUE = os.getenv("ENABLE_GRADIO_QUEUE", "false").strip().lower() == "true"
ES_HOSTS = [h.strip() for h in os.getenv("ES_HOSTS", "http://localhost:9200").split(",") if h.strip()]
ES_INDEX = os.getenv("ES_INDEX", "mkviewer-docs")
ES_USERNAME = os.getenv("ES_USERNAME", "")
ES_PASSWORD = os.getenv("ES_PASSWORD", "")
ES_VERIFY_CERTS = os.getenv("ES_VERIFY_CERTS", "true").strip().lower() == "true"
ES_TIMEOUT = int(os.getenv("ES_TIMEOUT", "10"))
ES_COMPAT_VERSION = os.getenv("ES_COMPAT_VERSION", "8").strip()
if ES_COMPAT_VERSION not in {"7", "8"}:  # Elasticsearch 7.x only accepts compat 7 or 8 headers
    ES_COMPAT_VERSION = "8"
ES_MAX_ANALYZED_OFFSET = int(os.getenv("ES_MAX_ANALYZED_OFFSET", "999999"))
if ES_MAX_ANALYZED_OFFSET <= 0:
    ES_MAX_ANALYZED_OFFSET = 999999

ES_ENABLED = bool(ES_HOSTS)

# Inject MathJax and a resilient typesetting helper so formulas render even when
# the initial HTML update happens before the MathJax bundle is ready.  The
# helper uses MutationObserver as well as a retry timer to ensure the preview is
# re-typeset once the script finishes downloading.
_MATHJAX_HEAD_TEMPLATE = """
<script>
(function () {
    var SCRIPT_ID = 'mkv-mathjax-loader';
    var PREVIEW_ID = 'doc-html-view';
    var SRC = '__MATHJAX_SRC__';
    var observer = null;
    var pending = false;
    var scriptPromise = null;
    var currentHost = null;

    function configure(win) {
        if (!win) {
            return;
        }
        var cfg = win.MathJax = win.MathJax || {};
        var tex = cfg.tex = cfg.tex || {};
        tex.inlineMath = tex.inlineMath || [['$', '$'], ['\\(', '\\)']];
        tex.displayMath = tex.displayMath || [['$$', '$$'], ['\\[', '\\]']];
        tex.processEscapes = tex.processEscapes !== false;
        tex.processEnvironments = tex.processEnvironments !== false;
        cfg.svg = cfg.svg || {fontCache: 'global'};
        var options = cfg.options = cfg.options || {};
        if (!options.ignoreHtmlClass) {
            options.ignoreHtmlClass = 'tex2jax_ignore';
        }
        if (!options.processHtmlClass) {
            options.processHtmlClass = 'arithmatex|doc-preview-inner';
<<<<<<< HEAD
        }
        if (!options.skipHtmlTags) {
            options.skipHtmlTags = ['script', 'noscript', 'style', 'textarea', 'pre', 'code'];
=======
>>>>>>> f165026c
        }
        if (!options.skipHtmlTags) {
            options.skipHtmlTags = ['script', 'noscript', 'style', 'textarea', 'pre', 'code'];
        }
        if (!options.processHtmlClass) {
            options.processHtmlClass = 'arithmatex|doc-preview-inner';
        }
        var cfg = win.MathJax = win.MathJax || {};
        var tex = cfg.tex = cfg.tex || {};
        tex.inlineMath = tex.inlineMath || [['$', '$'], ['\\(', '\\)']];
        tex.displayMath = tex.displayMath || [['$$', '$$'], ['\\[', '\\]']];
        cfg.svg = cfg.svg || {fontCache: 'global'};
    }

    function showFailure(err) {
        console.error('[mkviewer] MathJax 脚本加载失败：' + SRC, err);
        var container = document.getElementById(PREVIEW_ID);
        if (!container) {
            return;
        }
        var banner = container.querySelector('.mathjax-error-banner');
        if (!banner) {
            banner = document.createElement('div');
            banner.className = 'mathjax-error-banner';
            banner.textContent = 'MathJax 脚本加载失败，请检查 MATHJAX_JS_URL 设置或镜像文件。';
            container.insertBefore(banner, container.firstChild || null);
        }
    }

    function ensureScript(doc) {
        if (scriptPromise) {
            return scriptPromise;
<<<<<<< HEAD
        }
        if (window.MathJax && window.MathJax.startup && window.MathJax.startup.promise) {
            scriptPromise = window.MathJax.startup.promise
                .then(function () {
                    return window.MathJax;
                })
                .catch(function (err) {
                    showFailure(err);
                    scriptPromise = null;
                    throw err;
                });
            return scriptPromise;
        }
=======
        }
        if (window.MathJax && window.MathJax.startup && window.MathJax.startup.promise) {
            scriptPromise = window.MathJax.startup.promise
                .then(function () {
                    return window.MathJax;
                })
                .catch(function (err) {
                    showFailure(err);
                    scriptPromise = null;
                    throw err;
                });
            return scriptPromise;
        }
>>>>>>> f165026c
        scriptPromise = new Promise(function (resolve, reject) {
            var existing = doc.getElementById(SCRIPT_ID);
            if (existing && existing.getAttribute('data-mkv-loaded') === '1') {
                return resolve(window.MathJax);
            }
            var head = doc.head || doc.getElementsByTagName('head')[0] || doc.documentElement;
            if (!head) {
                return reject(new Error('无法找到 <head> 元素以加载 MathJax'));
<<<<<<< HEAD
            }
            var script = existing || doc.createElement('script');
            script.id = SCRIPT_ID;
            script.src = SRC;
            script.type = 'text/javascript';
            script.async = true;
            if (!existing) {
                head.appendChild(script);
            }
=======
            }
            var script = existing || doc.createElement('script');
            script.id = SCRIPT_ID;
            script.src = SRC;
            script.type = 'text/javascript';
            script.async = true;
            if (!existing) {
                head.appendChild(script);
            }
>>>>>>> f165026c
            script.addEventListener('load', function () {
                script.setAttribute('data-mkv-loaded', '1');
                if (window.MathJax && window.MathJax.startup && window.MathJax.startup.promise) {
                    window.MathJax.startup.promise.then(function () {
                        resolve(window.MathJax);
                    }).catch(reject);
                } else {
                    resolve(window.MathJax);
                }
            });
            script.addEventListener('error', function (err) {
                showFailure(err);
                reject(err);
            });
        });
        scriptPromise = scriptPromise.catch(function (err) {
            showFailure(err);
            scriptPromise = null;
            throw err;
        });
        return scriptPromise;
    }

    function typeset(target) {
        if (!target) {
            return;
        }
        ensureScript(document)
            .then(function (math) {
                if (!(math && math.typesetPromise)) {
                    return;
                }
                return math.typesetPromise([target]).catch(function (err) {
                    console.error('[mkviewer] MathJax typeset failed', err);
                });
            })
            .catch(function () {
                /* 错误在 ensureScript 中已经记录 */
            });
    }

    function handleMutations() {
        var liveHost = document.getElementById(PREVIEW_ID);
        if (liveHost && liveHost !== currentHost) {
            attachObserver(liveHost);
            typeset(liveHost);
            return;
        }
        var target = currentHost;
        if (pending) {
            return;
        }
        pending = true;
        requestAnimationFrame(function () {
            pending = false;
            typeset(target);
        });
    }

    function attachObserver(target) {
        if (!(window.MutationObserver && target)) {
            return;
        }
        if (observer) {
            observer.disconnect();
        }
        currentHost = target;
        observer = new MutationObserver(function () {
            handleMutations();
        });
        observer.observe(target, {childList: true, subtree: true});
    }

    function init() {
        var host = document.getElementById(PREVIEW_ID);
        if (!host) {
            requestAnimationFrame(init);
            return;
        }
        attachObserver(host);
        typeset(host);
    }

    configure(window);
    ensureScript(document).catch(function () {
        /* 错误已在 ensureScript 中处理 */
    });

    if (document.readyState === 'loading') {
        document.addEventListener('DOMContentLoaded', init);
    } else {
        init();
    }
})();
</script>
"""

MATHJAX_HEAD = _MATHJAX_HEAD_TEMPLATE.replace("__MATHJAX_SRC__", MATHJAX_JS_URL)

LAYOUT_FALLBACK_HEAD = """
<style>
/* Minimal layout helpers that load with the page head to avoid flash-of-column
   issues when the main stylesheet is still downloading. */
body {
    margin: 0;
    font-family: "PingFang SC","Microsoft YaHei","Source Han Sans SC","Helvetica Neue",Arial,sans-serif;
}
.gradio-container {
    max-width: 1880px;
    width: 100%;
    margin: 0 auto;
    padding: 16px 16px 40px;
}
.gradio-container .gr-row {
    display: flex;
    flex-direction: row !important;
    flex-wrap: wrap;
    align-items: flex-start;
    gap: 20px;
}
#layout-main {
    flex-wrap: nowrap;
    align-items: flex-start;
}
#layout-main > .sidebar-col {
    flex: 0 0 300px;
    max-width: 360px;
}
#layout-main > .content-col {
    flex: 1 1 auto;
    min-width: 0;
}
@media (max-width: 768px) {
    .gradio-container {
        padding: 10px 14px 32px;
    }
    .gradio-container .gr-row {
        flex-direction: column !important;
    }
    #layout-main {
        flex-wrap: wrap;
    }
    #layout-main > .sidebar-col,
    #layout-main > .content-col {
        max-width: none;
        flex: 1 1 auto;
    }
}
</style>
"""

# ==================== MinIO 连接 ====================
_client = None
_active_ep = None

def connect() -> Tuple[Minio, str]:
    global _client, _active_ep
    if _client is not None:
        return _client, _active_ep
    last = None
    for ep in [e.strip() for e in MINIO_ENDPOINTS if e.strip()]:
        try:
            c = Minio(ep, access_key=MINIO_ACCESS_KEY, secret_key=MINIO_SECRET_KEY, secure=MINIO_SECURE)
            c.list_buckets()
            _client, _active_ep = c, ep
            return c, ep
        except Exception as e:
            last = e
    raise RuntimeError(f"无法连接 MinIO：{MINIO_ENDPOINTS} 最后错误：{last}")

# ==================== Elasticsearch 连接 ====================
_es_client: Optional[Elasticsearch] = None


@lru_cache(maxsize=2)
def _compat_transport_class(compat_header: str):
    """Return a Transport subclass that enforces compatibility headers."""
    if Transport is None:  # pragma: no cover - optional dependency guard
        return None

    from inspect import signature, Parameter

    base_sig = signature(Transport.perform_request)
    base_params = base_sig.parameters
    accepts = set(base_params)
    has_var_kw = any(p.kind == Parameter.VAR_KEYWORD for p in base_params.values())

    param_key = None
    for candidate in ("params", "query_params", "query"):
        if candidate in accepts:
            param_key = candidate
            break

    body_key = None
    for candidate in ("body", "request_body"):
        if candidate in accepts:
            body_key = candidate
            break

    class _CompatTransport(Transport):
        def perform_request(self, method, path, params=None, headers=None, body=None, **kwargs):
            hdrs = dict(headers or {})
            # Always overwrite the negotiated compatibility headers because the
            # client populates them with its native major version ("=9") by
            # default, which Elasticsearch 7.x rejects.  Relying on
            # ``setdefault`` or only filling missing keys leaves the
            # incompatible version in place.
            hdrs["accept"] = compat_header
            hdrs["content-type"] = compat_header

            call_kwargs = dict(kwargs)
            request_path = path

            if params is not None:
                if param_key:
                    call_kwargs[param_key] = params
                elif has_var_kw:
                    call_kwargs["params"] = params
                elif params:  # fall back to encoding params into the path
                    query = urlencode(params, doseq=True)
                    sep = "&" if "?" in request_path else "?"
                    request_path = f"{request_path}{sep}{query}"

            if "headers" in accepts or has_var_kw:
                merged = dict(call_kwargs.get("headers", {}))
                merged.update(hdrs)
                call_kwargs["headers"] = merged
            elif hdrs and hdrs != call_kwargs.get("headers"):
                # If the transport truly lacks a headers argument we cannot
                # attach them dynamically, so raise a clear error.
                raise TypeError("Underlying transport does not accept 'headers'")

            if body is not None:
                if body_key:
                    call_kwargs[body_key] = body
                elif has_var_kw:
                    call_kwargs["body"] = body
                else:
                    raise TypeError("Underlying transport does not accept request bodies")

            return super().perform_request(method, request_path, **call_kwargs)

    return _CompatTransport


def es_connect() -> Elasticsearch:
    if not ES_ENABLED:
        raise RuntimeError("未配置 Elasticsearch 主机")
    global _es_client
    if _es_client is not None:
        return _es_client
    kwargs = {
        "hosts": ES_HOSTS,
        "verify_certs": ES_VERIFY_CERTS,
        "request_timeout": ES_TIMEOUT,
    }
    # The Elasticsearch server rejects requests whose Accept/Content-Type advertise
    # a future major version (e.g. "compatible-with=9") with HTTP 400.  Explicitly
    # pinning the compatibility headers avoids the "media_type_header_exception"
    # that surfaced when refreshing the tree view.
    compat_header = f"application/vnd.elasticsearch+json; compatible-with={ES_COMPAT_VERSION}"
    # Some helper APIs overwrite per-request headers, so wrap the transport to
    # guarantee that every call carries the compatibility header instead of the
    # client default (which advertised version 9 and triggered HTTP 400).
    compat_transport = _compat_transport_class(compat_header)
    if compat_transport is not None:
        kwargs["transport_class"] = compat_transport
    kwargs["headers"] = {
        "accept": compat_header,
        "content-type": compat_header,
    }
    if ES_USERNAME or ES_PASSWORD:
        kwargs["basic_auth"] = (ES_USERNAME, ES_PASSWORD)
    _es_client = Elasticsearch(**kwargs)
    ensure_es_index(_es_client)
    return _es_client


def ensure_es_index(es: Elasticsearch) -> None:
    if es.indices.exists(index=ES_INDEX):
        return
    es.indices.create(
        index=ES_INDEX,
        mappings={
            "properties": {
                "path": {"type": "keyword"},
                "title": {"type": "keyword"},
                "content": {"type": "text"},
                "etag": {"type": "keyword"},
                "ext": {"type": "keyword"},
            }
        },
    )


def _es_search_request(
    es: Elasticsearch,
    body: Dict,
    params: Optional[Dict] = None,
    *,
    index: Optional[str] = None,
):
    """Execute a search request while preserving compatibility across client versions."""

    search_index = index or ES_INDEX
    search_params = params or {}
    search_kwargs = {"index": search_index, "body": body}

    if not search_params:
        return es.search(**search_kwargs)

    attempt_errors: List[str] = []
    last_type_error: Optional[TypeError] = None

    def _record_type_error(label: str, exc: TypeError) -> None:
        nonlocal last_type_error
        attempt_errors.append(f"{label}: {exc}")
        last_type_error = exc

    def _try_call(label: str, func):
        try:
            return func()
        except TypeError as exc:
            _record_type_error(label, exc)
            return None

    direct_result = _try_call(
        "es.search(**search_params)",
        lambda: es.search(**search_kwargs, **search_params),
    )
    if direct_result is not None:
        return direct_result

    params_result = _try_call(
        "es.search(params=…)",
        lambda: es.search(**search_kwargs, params=search_params),
    )
    if params_result is not None:
        return params_result

    query_params_result = _try_call(
        "es.search(query_params=…)",
        lambda: es.search(**search_kwargs, query_params=search_params),
    )
    if query_params_result is not None:
        return query_params_result

    options = getattr(es, "options", None)
    option_clients: List[Tuple[str, Elasticsearch]] = []
    if callable(options):
        option_with_params = _try_call(
            "es.options(params=…)",
            lambda: options(params=search_params),
        )
        if option_with_params is not None:
            option_clients.append(("es.options(params=…)", option_with_params))

        option_with_query_params = _try_call(
            "es.options(query_params=…)",
            lambda: options(query_params=search_params),
        )
        if option_with_query_params is not None:
            option_clients.append(("es.options(query_params=…)", option_with_query_params))

        option_default = _try_call("es.options()", lambda: options())
        if option_default is not None:
            option_clients.append(("es.options()", option_default))

    for label, client in option_clients:
        no_param_result = _try_call(
            f"{label}.search()",
            lambda c=client: c.search(**search_kwargs),
        )
        if no_param_result is not None:
            return no_param_result

        direct_option_result = _try_call(
            f"{label}.search(**search_params)",
            lambda c=client: c.search(**search_kwargs, **search_params),
        )
        if direct_option_result is not None:
            return direct_option_result

        option_params_result = _try_call(
            f"{label}.search(params=…)",
            lambda c=client: c.search(**search_kwargs, params=search_params),
        )
        if option_params_result is not None:
            return option_params_result

        option_query_params_result = _try_call(
            f"{label}.search(query_params=…)",
            lambda c=client: c.search(**search_kwargs, query_params=search_params),
        )
        if option_query_params_result is not None:
            return option_query_params_result

    transport = getattr(es, "transport", None)
    if transport is not None:
        def _transport_call():
            path_builder = getattr(es, "_make_path", None)
            path = None
            if callable(path_builder):
                try:
                    path = path_builder(search_index, "_search")
                except Exception:
                    path = None
            if not path:
                idx = search_index
                if isinstance(idx, (list, tuple)):
                    idx = ",".join(idx)
                path = "/_search" if not idx else f"/{idx}/_search"
            return transport.perform_request(
                "POST",
                path,
                params=search_params,
                body=body,
            )

        transport_result = _try_call("transport.perform_request", _transport_call)
        if transport_result is not None:
            return transport_result

    if last_type_error is not None:
        raise TypeError(
            f"{last_type_error} (search attempts: {'; '.join(attempt_errors)})"
        ) from last_type_error

    return es.search(**search_kwargs)

# ==================== 图片链接重写 ====================
IMG_EXTS = (".png", ".jpg", ".jpeg", ".gif", ".webp", ".svg", ".bmp")
# 支持的文档类型
SUPPORTED_EXTS = {
    ".md": "markdown",
    ".markdown": "markdown",
    ".docx": "docx",
    ".doc": "doc",
}
MARKDOWN_EXTENSIONS = [
    "fenced_code",
    "tables",
    "codehilite",
    "toc",
    "pymdownx.arithmatex",
]
MARKDOWN_EXTENSION_CONFIGS = {
    "toc": {"permalink": False},
    "pymdownx.arithmatex": {
        "generic": True,
        "tex_inline_wrap": [r"\(", r"\)"],
        "tex_block_wrap": [r"\[", r"\]"],
    },
}
#IMG_EXTS 是一个包含常见图片文件扩展名的元组。它用于快速检查一个文件路径是否以这些扩展名结尾，以确定其是否为图片文件。


def _render_markdown_toc(tokens: List[Dict[str, object]]) -> str:
    """Render a nested table of contents structure from Markdown toc_tokens."""

    def _build(items: List[Dict[str, object]]) -> str:
        parts: List[str] = []
        for item in items:
            name = str(item.get("name") or "").strip()
            anchor = str(item.get("id") or "").strip()
            if not name or not anchor:
                continue
            parts.append("<li>")
            parts.append(f"<a href='#{_esc(anchor)}'>{_esc(name)}</a>")
            children = item.get("children") or []
            if isinstance(children, list):
                child_html = _build(children)
                if child_html:
                    parts.append(child_html)
            parts.append("</li>")
        if not parts:
            return ""
        return "<ul class='toc-list'>" + "".join(parts) + "</ul>"

    tree_html = _build(tokens)
    if not tree_html:
        return ""
    return "<div class='toc-tree'>" + tree_html + "</div>"
def _to_public_image_url(path: str) -> str:
    p = path.strip().lstrip("./").lstrip("/")
    parts = [quote(seg) for seg in p.split("/")]
    return IMAGE_PUBLIC_BASE.rstrip("/") + "/" + "/".join(parts)  

#.rstrip("/"): 移除 IMAGE_PUBLIC_BASE 末尾的 /，以避免出现双斜杠。
#path.strip(): 移除路径字符串开头和结尾的空白字符。
#.lstrip("./"): 移除字符串开头的 ./ 序列（如果存在）。
#.lstrip("/"): 移除字符串开头的 / 字符（如果存在）。
def rewrite_image_links(md_text: str) -> str:
    def repl_md(m):
        alt, url = m.group(1), m.group(2).strip()
        if re.match(r"^https?://", url):
            return m.group(0)
        lower = url.lower()
        if lower.endswith(IMG_EXTS) or any(lower.startswith(p) for p in ("images/","./images/","../images/")):
            return f"![{alt}]({_to_public_image_url(url)})"
        return m.group(0)

    md_text = re.sub(r"!\[([^\]]*)\]\(([^)]+)\)", repl_md, md_text)

    def repl_img(m):
        url = m.group(1).strip()
        if re.match(r"^https?://", url):
            return m.group(0)
        return m.group(0).replace(m.group(1), _to_public_image_url(url))

    md_text = re.sub(r"<img[^>]+src=\"([^\"]+)\"", repl_img, md_text, flags=re.IGNORECASE)
    md_text = re.sub(r"<img[^>]+src='([^']+)'", repl_img, md_text, flags=re.IGNORECASE)
    return md_text

# ==================== 文档转换辅助 ====================

def _docx_from_bytes(data: bytes) -> Tuple[str, str]:
    if mammoth is None:
        raise RuntimeError("未安装 mammoth，无法预览 DOCX 文档。")
    try:
        html_result = mammoth.convert_to_html(io.BytesIO(data))
        text_result = mammoth.extract_raw_text(io.BytesIO(data))
    except Exception as exc:  # pragma: no cover - 依赖第三方解析
        raise RuntimeError(f"DOCX 解析失败：{exc}") from exc
    text = text_result.value
    html = "<div class='docx-preview'>" + html_result.value + "</div>"
    return text, html

# ==================== 缓存（按 ETag） ====================
class LRU:
    def __init__(self, capacity: int = 512):
        self.cap = capacity
        self.od: OrderedDict[str, tuple] = OrderedDict()
    def get(self, k):
        if k in self.od:
            self.od.move_to_end(k)
            return self.od[k]
        return None
    def set(self, k, v):
        self.od[k] = v
        self.od.move_to_end(k)
        if len(self.od) > self.cap:
            self.od.popitem(last=False)
    def clear(self):
        self.od.clear()

DOC_CACHE = LRU(512)  # key -> (etag, doc_type, text, html, toc)

TREE_DOCS: List[Dict[str, str]] = []

# ==================== 列表/读取 ====================

def list_documents() -> List[Dict[str, str]]:
    c, _ = connect()
    objs = c.list_objects(DOC_BUCKET, prefix=DOC_PREFIX or None, recursive=True)
    docs: List[Dict[str, str]] = []
    for o in objs:
        name = o.object_name
        ext = os.path.splitext(name)[1].lower()
        doc_type = SUPPORTED_EXTS.get(ext)
        if not doc_type:
            continue
        etag = getattr(o, "etag", None) or getattr(o, "_etag", None) or ""
        docs.append({"key": name, "etag": etag, "ext": ext, "doc_type": doc_type})
    docs.sort(key=lambda x: x["key"].lower())
    return docs


def _plain_text_html(text: str) -> str:
    if not text.strip():
        return "<div class='doc-preview-inner doc-preview-empty'><em>文档为空</em></div>"
    esc = _esc(text)
    return "<div class='doc-preview-inner'>" + esc.replace("\n", "<br>") + "</div>"


def get_document(key: str, known_etag: Optional[str] = None) -> Tuple[str, str, str, str, str]:
    """返回 (etag, doc_type, text, html, toc)。"""
    c, _ = connect()
    ext = os.path.splitext(key)[1].lower()
    doc_type = SUPPORTED_EXTS.get(ext)
    if not doc_type:
        raise RuntimeError(f"不支持的文件类型：{ext}")
    if known_etag is None:
        stat = c.stat_object(DOC_BUCKET, key)
        etag = getattr(stat, "etag", None) or getattr(stat, "_etag", None) or ""
    else:
        etag = known_etag
    cached = DOC_CACHE.get(key)
    if cached and cached[0] == etag:
        return cached
    resp = c.get_object(DOC_BUCKET, key)
    data = resp.read()
    resp.close(); resp.release_conn()

    toc_html = ""
    if doc_type == "markdown":
        text = data.decode("utf-8", errors="ignore")
        text2 = rewrite_image_links(text)
        md_renderer = Markdown(
            extensions=MARKDOWN_EXTENSIONS,
            extension_configs=MARKDOWN_EXTENSION_CONFIGS,
        )
        rendered = md_renderer.convert(text2)
        toc_html = _render_markdown_toc(getattr(md_renderer, "toc_tokens", []))
        html = "<div class='doc-preview-inner markdown-body'>" + rendered + "</div>"
    elif doc_type == "docx":
        text, html = _docx_from_bytes(data)
    elif doc_type == "doc":
        converted = False
        if data.startswith(b"PK"):
            try:
                text, html = _docx_from_bytes(data)
                converted = True
            except Exception:
                # 如果伪装成 DOCX 的 DOC 解析失败，继续尝试传统流程
                pass
        if not converted:
            if textract is None:
                raise RuntimeError("未安装 textract 或其依赖，无法预览 DOC 文档。")
            try:
                with tempfile.NamedTemporaryFile(suffix=".doc", delete=False) as tmp:
                    tmp.write(data)
                    tmp.flush()
                    tmp_name = tmp.name
                try:
                    text_bytes = textract.process(tmp_name)
                finally:
                    if os.path.exists(tmp_name):
                        os.unlink(tmp_name)
            except TextractShellError as exc:  # pragma: no cover - 依赖外部命令
                fallback = _decode_possible_text(data)
                if fallback is None:
                    fallback = f"无法解析为有效的 Word 文档：{exc}"
                text = fallback
                html = _plain_text_html(text)
            except Exception as exc:  # pragma: no cover - 其它未知错误
                raise RuntimeError(f"DOC 解析失败：{exc}") from exc
            else:
                text = text_bytes.decode("utf-8", errors="ignore")
                html = _plain_text_html(text)
    else:  # pragma: no cover - 理论上不会走到
        raise RuntimeError(f"未知文档类型：{doc_type}")

    DOC_CACHE.set(key, (etag, doc_type, text, html, toc_html))
    return etag, doc_type, text, html, toc_html

# ==================== 目录树 ====================

def build_tree(files: List[str], base_prefix: str = "") -> Dict:
    tree: Dict = {}
    for key in files:
        rel = key[len(base_prefix):] if base_prefix and key.startswith(base_prefix) else key
        parts = [p for p in rel.split("/") if p]
        cur = tree
        for i, p in enumerate(parts):
            if i == len(parts) - 1:
                cur.setdefault("__files__", []).append(key)
            else:
                cur = cur.setdefault(p, {})
    return tree


def _esc(t: str) -> str:
    return t.replace("&", "&amp;").replace("<", "&lt;").replace(">", "&gt;")


def _decode_possible_text(data: bytes) -> Optional[str]:
    """Attempt to coerce binary bytes into readable text for malformed DOC files."""
    if not data:
        return None
    sample = data.strip(b"\x00")
    if not sample:
        return None
    encodings = ("utf-8", "gbk", "gb2312", "latin-1")
    for enc in encodings:
        try:
            text = sample.decode(enc)
        except UnicodeDecodeError:
            continue
        normalized = text.replace("\r\n", "\n").replace("\r", "\n")
        preview = normalized[:2000]
        total = len(preview)
        if not total:
            continue
        printable = sum(1 for ch in preview if ch.isprintable() or ch in "\n\t")
        if printable / total < 0.6:
            continue
        cleaned = normalized.strip()
        if cleaned:
            return cleaned
    return None


def _file_icon(name: str) -> str:
    ext = os.path.splitext(name)[1].lower()
    if ext in (".doc", ".docx"):
        return "📄"
    return "📝"


def render_tree_html(tree: Dict, expand_all: bool = True) -> str:
    html: List[str] = []
    open_attr = " open" if expand_all else ""
    def rec(node: Dict):
        dirs = sorted([k for k in node.keys() if k != "__files__"], key=str.lower)
        for d in dirs:
            html.append(f"<details{open_attr}><summary>📁 {_esc(d)}</summary>")
            rec(node[d])
            html.append("</details>")
        for key in sorted(node.get("__files__", []), key=str.lower):
            name = key.split("/")[-1]
            link = "?" + urlencode({"key": key})
            html.append(f"<div class='file'>{_file_icon(name)} <a href='{link}'>{_esc(name)}</a></div>")
    rec(tree)
    return "".join(html) if html else "<em>没有找到可预览的文档</em>"


def sync_elasticsearch(docs: List[Dict[str, str]], force: bool = False) -> str:
    if not ES_ENABLED:
        return "<em>未启用 Elasticsearch，跳过索引同步</em>"
    if not docs:
        return "<em>索引同步完成：无可用文档</em>"
    try:
        es = es_connect()
    except Exception as exc:  # pragma: no cover - 运行时依赖外部服务
        return f"<em>索引同步失败：{_esc(str(exc))}</em>"

    try:
        existing_resp = _es_search_request(
            es,
            {
                "size": 10000,
                "query": {"match_all": {}},
                "_source": ["etag"],
            },
        )
        existing_map = {hit["_id"]: hit["_source"].get("etag", "") for hit in existing_resp.get("hits", {}).get("hits", [])}
    except NotFoundError:
        existing_map = {}
    except Exception as exc:  # pragma: no cover - 运行时依赖外部服务
        return f"<em>读取索引失败：{_esc(str(exc))}</em>"

    doc_keys = {d["key"] for d in docs}
    removed = 0
    for stale_id in [k for k in existing_map.keys() if k not in doc_keys]:
        try:
            es.options(ignore_status=[404]).delete(index=ES_INDEX, id=stale_id)
            removed += 1
        except Exception:
            pass

    updated = 0
    errors: List[str] = []
    for doc in docs:
        key = doc["key"]
        etag_hint = doc.get("etag")
        if not force and existing_map.get(key) == etag_hint:
            continue
        try:
            etag, doc_type, text, _, _ = get_document(key, known_etag=etag_hint)
        except Exception as exc:
            errors.append(f"{key}: {exc}")
            continue
        if not text.strip():
            continue
        body = {
            "path": key,
            "title": key.split("/")[-1],
            "content": text,
            "etag": etag,
            "ext": doc_type,
        }
        try:
            es.index(index=ES_INDEX, id=key, document=body)
            updated += 1
        except Exception as exc:  # pragma: no cover - 运行时依赖外部服务
            errors.append(f"{key}: {exc}")
    if updated or removed:
        try:
            es.indices.refresh(index=ES_INDEX)
        except Exception:
            pass
    msg = f"索引同步完成：更新 {updated} 项，移除 {removed} 项"
    if errors:
        escaped = ", ".join(_esc(e) for e in errors[:5])
        more = "" if len(errors) <= 5 else f" 等 {len(errors)} 项"
        msg += f"<br><small>部分文档未入索引：{escaped}{more}</small>"
    return msg

GLOBAL_CSS = """
<style>
:root {
    --brand-primary:#1458d6;
    --brand-primary-soft:#3c7bff;
    --brand-primary-ghost:rgba(20,88,214,0.08);
    --brand-bg:#f1f5fb;
    --brand-card:#ffffff;
    --brand-text:#1f2937;
    --brand-muted:#64748b;
    --brand-border:rgba(20,88,214,0.16);
    --brand-shadow:0 18px 42px rgba(20,88,214,0.15);
    --brand-radius:22px;
}
body, body * {
    font-family:"PingFang SC","Microsoft YaHei","Source Han Sans SC","Helvetica Neue",Arial,sans-serif !important;
    color:var(--brand-text);
}
body {
    background:linear-gradient(160deg,#eef3fc 0%,#f8fbff 55%,#ffffff 100%);
}
.gradio-container {
    background:transparent !important;
    max-width:1880px;
    width:100%;
    margin:0 auto;
    padding:16px 20px 56px;
}
.gradio-container .block.padded {
    background:transparent;
    border:none;
    box-shadow:none;
}
.gradio-container .prose h1,
.gradio-container .prose h2,
.gradio-container .prose h3 {
    color:var(--brand-text);
    font-weight:600;
}
.gradio-container .prose a { color:var(--brand-primary); }
.gradio-container .prose code {
    font-family:"Fira Code","JetBrains Mono","SFMono-Regular",Consolas,monospace;
    background:var(--brand-primary-ghost);
    padding:2px 6px;
    border-radius:6px;
}
.gradio-container button {
    border-radius:999px !important;
    font-weight:600;
    transition:transform .2s ease,box-shadow .2s ease;
}
.gradio-container button.primary,
.gradio-container button[aria-label="搜索"],
.gradio-container button[aria-label="刷新树"] {
    background:linear-gradient(135deg,var(--brand-primary),var(--brand-primary-soft));
    border:none;
    color:#fff;
}
.gradio-container button.primary:hover,
.gradio-container button[aria-label="搜索"]:hover,
.gradio-container button[aria-label="刷新树"]:hover {
    transform:translateY(-1px);
    box-shadow:0 12px 26px rgba(20,88,214,0.25);
}
.mkv-topbar {
    display:flex;
    align-items:center;
    justify-content:space-between;
    background:var(--brand-card);
    border-radius:var(--brand-radius);
    border:1px solid var(--brand-border);
    padding:18px 26px;
    box-shadow:var(--brand-shadow);
    position:sticky;
    top:12px;
    z-index:10;
}
.mkv-brand {
    display:flex;
    align-items:center;
    gap:14px;
}
.mkv-logo {
    width:46px;
    height:46px;
    border-radius:14px;
    background:linear-gradient(135deg,var(--brand-primary),var(--brand-primary-soft));
    display:flex;
    align-items:center;
    justify-content:center;
    color:#fff;
    font-weight:700;
    font-size:1.2rem;
    letter-spacing:.02em;
    box-shadow:0 12px 22px rgba(20,88,214,0.28);
}
.mkv-brand-title {
    font-size:1.32rem;
    font-weight:700;
}
.mkv-brand-subtitle {
    margin-top:2px;
    font-size:.92rem;
    color:var(--brand-muted);
}
.mkv-links {
    display:flex;
    align-items:center;
    gap:16px;
    font-size:.95rem;
}
.mkv-link {
    color:var(--brand-primary);
    font-weight:600;
    text-decoration:none;
    padding:8px 16px;
    border-radius:999px;
    background:var(--brand-primary-ghost);
    transition:all .2s ease;
}
.mkv-link:hover {
    color:#fff;
    background:linear-gradient(135deg,var(--brand-primary),var(--brand-primary-soft));
    box-shadow:0 12px 26px rgba(20,88,214,0.2);
}
.mkv-hero {
    margin:22px 0 18px;
    padding:28px 32px;
    border-radius:var(--brand-radius);
    background:var(--brand-card);
    border:1px solid var(--brand-border);
    box-shadow:var(--brand-shadow);
}
.mkv-hero h1 {
    font-size:1.8rem;
    margin-bottom:10px;
}
.mkv-hero p {
    margin:0;
    color:var(--brand-muted);
    line-height:1.6;
}
.mkv-meta-bar {
    display:flex;
    flex-wrap:wrap;
    gap:12px;
    align-items:center;
    justify-content:space-between;
    margin-top:14px;
}
.mkv-meta {
    display:flex;
    flex-wrap:wrap;
    gap:12px;
    font-size:.95rem;
}
.mkv-meta span {
    padding:6px 12px;
    border-radius:999px;
    background:var(--brand-primary-ghost);
    color:var(--brand-primary);
}
.mkv-meta-link {
    margin-left:auto;
    display:flex;
    align-items:center;
}
.mkv-meta-link .mkv-link {
    white-space:nowrap;
}
.mkv-meta-link .mkv-link + .mkv-link {
    margin-left:12px;
}
.gr-row {
    display:flex;
    flex-direction:row !important;
    flex-wrap:wrap;
    align-items:flex-start;
    gap:20px !important;
}
#layout-main {
    flex-wrap:nowrap;
    align-items:flex-start;
}
#layout-main > .sidebar-col {
    flex:0 0 304px;
    max-width:368px;
}
#layout-main > .content-col {
    flex:1 1 auto;
    min-width:0;
}
.sidebar-col {
    font-size:.92rem;
}
.sidebar-col .controls {
    display:flex;
    flex-wrap:wrap;
    margin-bottom:12px;
}
.sidebar-col .controls > * + * {
    margin-left:10px;
}
.sidebar-heading h3 {
    margin-bottom:12px !important;
    color:var(--brand-muted);
    letter-spacing:.02em;
}
.sidebar-col .gr-button { min-width:104px; }
.sidebar-col .status-bar {
    margin:6px 0 0;
    color:var(--brand-muted);
    font-size:.9rem;
}
.sidebar-col .status-bar em { color:var(--brand-muted); }
.sidebar-sticky {
    position:sticky;
    top:32px;
    display:flex;
    flex-direction:column;
    gap:14px;
    align-self:flex-start;
}
.content-col {
    flex:1 1 640px;
    min-width:0;
}
.sidebar-tree {
    padding:16px 18px;
    background:var(--brand-card);
    border-radius:var(--brand-radius);
    border:1px solid var(--brand-border);
    box-shadow:var(--brand-shadow);
    max-height:60vh;
    overflow:auto;
}
.sidebar-tree summary,
.sidebar-tree .file {
    font-size:.9rem;
}
.sidebar-tree::-webkit-scrollbar { width:8px; }
.sidebar-tree::-webkit-scrollbar-thumb {
    background:rgba(20,88,214,0.25);
    border-radius:10px;
}
.sidebar-tree details { margin-left:.6rem; }
.sidebar-tree summary {
    cursor:pointer;
    padding:4px 8px;
    border-radius:10px;
    color:var(--brand-muted);
    transition:background .2s ease,color .2s ease;
}
.sidebar-tree summary:hover {
    background:rgba(20,88,214,0.12);
    color:var(--brand-primary);
}
.sidebar-tree .file {
    padding:4px 8px;
    border-radius:9px;
    color:var(--brand-text);
    transition:background .2s ease;
}
.sidebar-tree .file:hover {
    background:rgba(20,88,214,0.12);
}
.sidebar-tree .file a {
    color:var(--brand-primary);
    text-decoration:none;
    font-weight:500;
}
.sidebar-tree .file a:hover { text-decoration:underline; }
.search-input textarea,
.search-input input {
    border-radius:16px !important;
    border:1px solid var(--brand-border) !important;
    background:#f8fbff !important;
    padding:10px 16px !important;
    font-size:.9rem !important;
    box-shadow:none !important;
}
.search-title {
    font-weight:600;
    color:var(--brand-muted);
    margin:6px 0 4px;
    font-size:.88rem;
    letter-spacing:.02em;
}
.search-stack {
    display:flex;
    flex-direction:column;
    gap:10px;
}
.search-button button {
    width:100%;
    border-radius:16px !important;
    padding:10px 0 !important;
}
.reindex-stack {
    display:flex;
    flex-direction:column;
    margin-top:8px;
}
.reindex-stack > * + * {
    margin-top:8px;
}
.reindex-stack .gr-button {
    align-self:flex-start;
    min-width:130px;
}
.content-col {
    display:flex;
    flex-direction:column;
    gap:18px;
}
.content-card {
    background:var(--brand-card);
    border-radius:var(--brand-radius);
    border:1px solid var(--brand-border);
    box-shadow:var(--brand-shadow);
    padding:18px 24px;
}
.toc-col {
    position:sticky;
    top:126px;
    display:flex;
    flex-direction:column;
    gap:12px;
    align-self:flex-start;
}
.toc-heading h3 {
    margin-bottom:12px !important;
    color:var(--brand-muted);
}
.toc-card {
    background:var(--brand-card);
    border-radius:var(--brand-radius);
    border:1px solid var(--brand-border);
    box-shadow:var(--brand-shadow);
    padding:18px 20px;
    max-height:72vh;
    overflow:auto;
}
.toc-card::-webkit-scrollbar { width:8px; }
.toc-card::-webkit-scrollbar-thumb {
    background:rgba(20,88,214,0.25);
    border-radius:10px;
}
.toc-tree {
    font-size:.95rem;
    line-height:1.6;
}
.toc-tree > .toc-list { padding-left:0; }
.toc-tree ul {
    list-style:none;
    padding-left:1.1rem;
    margin:6px 0;
}
.toc-tree li { margin:4px 0; }
.toc-tree a {
    color:var(--brand-primary);
    text-decoration:none;
    font-weight:500;
}
.toc-tree a:hover { text-decoration:underline; }
.toc-empty {
    color:var(--brand-muted);
    font-size:.95rem;
    line-height:1.6;
}
.download-panel {
    margin-bottom:12px;
}
.download-actions {
    display:flex;
    justify-content:flex-start;
}
.download-button {
    display:inline-flex;
    align-items:center;
    gap:6px;
    padding:10px 18px;
    border-radius:14px;
    background:var(--brand-primary);
    color:#ffffff !important;
    font-weight:600;
    text-decoration:none;
    box-shadow:var(--brand-shadow);
    transition:transform .15s ease, box-shadow .15s ease;
}
.download-button:hover {
    transform:translateY(-1px);
    box-shadow:0 10px 20px rgba(20,88,214,0.2);
}
.doc-preview,
.plaintext-view textarea {
    width:100%;
    border-radius:18px !important;
    border:1px solid var(--brand-border) !important;
    background:#ffffff !important;
    box-shadow:var(--brand-shadow);
}
.doc-preview {
    padding:20px 22px;
    margin:0;
    line-height:1.72;
    font-size:1rem;
    box-sizing:border-box;
}
.doc-preview-inner {
    min-height:1rem;
}
.doc-preview-empty {
    color:var(--brand-muted);
}
.mathjax-error-banner {
    margin-bottom:16px;
    padding:12px 16px;
    border-radius:14px;
    background:rgba(220, 38, 38, 0.12);
    border:1px solid rgba(220, 38, 38, 0.22);
    color:#991b1b;
    font-size:.95rem;
    line-height:1.6;
}
.plaintext-view textarea {
    min-height:420px !important;
    font-family:"Fira Code","JetBrains Mono","SFMono-Regular",Consolas,monospace !important;
    font-size:.92rem !important;
    color:#0f172a !important;
}
.gradio-container .tab-nav button {
    font-weight:600;
    padding:10px 18px;
    border-radius:999px;
}
.gradio-container .tab-nav button[aria-selected="true"] {
    color:var(--brand-primary);
    background:var(--brand-primary-ghost);
}
.search-panel {
    padding:18px 22px;
    background:var(--brand-card);
    border-radius:var(--brand-radius);
    border:1px solid var(--brand-border);
    box-shadow:var(--brand-shadow);
}
.search-panel mark {
    background:rgba(20,88,214,0.18);
    color:var(--brand-text);
    border-radius:4px;
    padding:0 3px;
}
.search-snippet {
    margin-left:1.2rem;
    color:#334155;
    font-size:.94rem;
}
.search-snippet mark {
    background:rgba(20,88,214,0.18);
    color:var(--brand-text);
    border-radius:4px;
    padding:0 3px;
}
.badge {
    font-size:.82rem;
    color:var(--brand-muted);
}
.doc-error {
    margin-top:.6rem;
    padding:14px 18px;
    border-radius:14px;
    background:rgba(239,68,68,0.12);
    color:#b91c1c;
    border:1px solid rgba(239,68,68,0.25);
}
.markdown-body table {
    border-collapse:collapse;
    width:100%;
}
.markdown-body th,
.markdown-body td {
    border:1px solid rgba(20,88,214,0.18);
    padding:6px 10px;
}
.markdown-body blockquote {
    border-left:4px solid rgba(20,88,214,0.25);
    margin-left:0;
    padding-left:12px;
    color:var(--brand-muted);
}
.markdown-body .arithmatex {
    font-size:1em;
}
.markdown-body mjx-container[jax="CHTML"] {
    font-size:1em;
}
.markdown-body mjx-container[jax="CHTML"][display="true"] {
    margin:1.2em 0 !important;
}
@media (max-width:1100px) {
    .gradio-container {
        padding:12px 18px 40px;
    }
    .mkv-topbar {
        flex-direction:column;
        gap:12px;
        align-items:flex-start;
    }
    .sidebar-sticky { position:static; }
    .sidebar-tree { max-height:unset; }
    .toc-col { position:static; }
    .toc-card { max-height:unset; }
}
@media (max-width:768px) {
    .gradio-container { padding:10px 12px 32px; }
    .gr-row { flex-direction:column !important; }
    #layout-main { flex-wrap:wrap; }
    #layout-main > .sidebar-col,
    #layout-main > .content-col {
        max-width:none;
        flex:1 1 auto;
    }
}
</style>
"""

TREE_CSS = """
<style>
.markdown-body table {
    border-collapse:collapse;
    width:100%;
}
.markdown-body th,
.markdown-body td {
    border:1px solid rgba(20,88,214,0.18);
    padding:6px 10px;
}
.markdown-body blockquote {
    border-left:4px solid rgba(20,88,214,0.25);
    margin-left:0;
    padding-left:12px;
    color:var(--brand-muted);
}
.markdown-body .arithmatex {
    font-size:1em;
}
.markdown-body mjx-container[jax="CHTML"] {
    font-size:1em;
}
.markdown-body mjx-container[jax="CHTML"][display="true"] {
    margin:1.2em 0 !important;
}
</style>
"""

# ==================== 全文搜索 ====================

def make_snippet(text: str, q: str, width: int = 60) -> str:
    t = text
    ql = q.lower()
    tl = t.lower()
    pos = tl.find(ql)
    if pos < 0:
        return _esc(t[:width*2] + ("…" if len(t) > width*2 else ""))
    a = max(0, pos - width)
    b = min(len(t), pos + len(q) + width)
    snippet = t[a:b]
    # 简单高亮（大小写不敏感）
    snippet_html = _esc(snippet)
    pat = re.compile(re.escape(q), re.IGNORECASE)
    snippet_html = pat.sub(lambda m: f"<mark>{_esc(m.group(0))}</mark>", snippet_html)
    return ("…" if a>0 else "") + snippet_html + ("…" if b<len(t) else "")


def fulltext_search(query: str) -> str:
    query = (query or "").strip()
    if not query:
        return "<em>请输入关键字</em>"
    if not ES_ENABLED:
        return "<em>未配置 Elasticsearch，无法执行全文检索</em>"
    try:
        es = es_connect()
    except Exception as exc:  # pragma: no cover - 运行时依赖外部服务
        return f"<em>搜索服务不可用：{_esc(str(exc))}</em>"
    try:
        search_body = {
            "size": 200,
            # 使用 match 查询与 Postman 中保持一致，避免 multi_match 在仅有单字段时出现兼容性问题
            "query": {"match": {"content": {"query": query}}},
            "highlight": {
                "pre_tags": ["<mark>"],
                "post_tags": ["</mark>"],
                "fields": {"content": {"fragment_size": 120, "number_of_fragments": 3}},
                "max_analyzed_offset": ES_MAX_ANALYZED_OFFSET,
            },
        }
        resp = _es_search_request(
            es,
            search_body,
            params={"max_analyzed_offset": ES_MAX_ANALYZED_OFFSET},
        )
    except NotFoundError:
        return "<em>索引尚未建立，请先同步文档</em>"
    except Exception as exc:  # pragma: no cover - 运行时依赖外部服务
        return f"<em>检索失败：{_esc(str(exc))}</em>"
    hits = resp.get("hits", {}).get("hits", [])
    if not hits:
        return "<em>未找到匹配内容</em>"
    rows: List[str] = []
    for hit in hits:
        key = hit.get("_id") or ""
        title = key.split("/")[-1] if key else "未知文件"
        highlights = hit.get("highlight", {}).get("content", [])
        if highlights:
            snippet = "<br>".join(highlights)
        else:
            src = hit.get("_source", {})
            snippet = make_snippet(src.get("content", ""), query)
        score = hit.get("_score", 0.0)
        icon = _file_icon(key or title)
        rows.append(
            f"<div>{icon} <a href='?{urlencode({'key': key})}'>{_esc(title)}</a> "
            f"<span class='badge'>(相关度 {score:.2f})</span><br>"
            f"<div class='search-snippet'>{snippet}</div></div>"
        )
    return "".join(rows)

# ==================== 预签名下载链接 ====================

def download_link_html(key: str) -> str:
    c, ep = connect()
    url = c.presigned_get_object(DOC_BUCKET, key, expires=timedelta(hours=6))
    esc = _esc(url)
    return (
        "<div class='download-actions'>"
        f"<a class='download-button' href='{esc}' target='_blank' rel='noopener'>下载当前文件（有效 6 小时）</a>"
        "</div>"
    )

# ==================== Gradio UI ====================


def _hero_html(doc_total: Optional[int] = None) -> str:
    if doc_total is None:
        total_span = "<span>文档总数统计中…</span>"
    else:
        total_span = f"<span>文档总数：<strong>{doc_total}</strong></span>"
    meta_items = [total_span]
    feedback_links = [
        (
            "<a class='mkv-link mkv-feedback-link' href='http://10.20.41.24:9001/' "
            "target='_blank' rel='noopener'>文档问题反馈</a>"
        ),
        (
            "<a class='mkv-link mkv-feedback-link' href='http://10.20.40.101:7860/' "
            "target='_blank' rel='noopener'>通号院在线扫描类 PDF 解析工具</a>"
        ),
    ]
    feedback_link = "".join(feedback_links)
    return (
        f"""
        <section class='mkv-hero'>
            <h1>{_esc(SITE_TITLE)}</h1>
            <p>在这里浏览、检索来自通号院的知识文档，快速定位你需要的工作内容。</p>
            <div class='mkv-meta-bar'>
                <div class='mkv-meta'>{''.join(meta_items)}</div>
                <div class='mkv-meta-link'>{feedback_link}</div>
            </div>
        </section>
        """
    )


def _manifest_payload() -> Dict[str, object]:
    short_name = SITE_TITLE if len(SITE_TITLE) <= 12 else SITE_TITLE[:12]
    return {
        "name": SITE_TITLE,
        "short_name": short_name,
        "start_url": ".",
        "display": "standalone",
        "background_color": "#ffffff",
        "theme_color": "#1458d6",
        "icons": [],
    }


def ui_app():
    with gr.Blocks(
        title=SITE_TITLE,
        theme=gr.themes.Soft(primary_hue="blue", neutral_hue="slate"),
        head=MATHJAX_HEAD + LAYOUT_FALLBACK_HEAD,
    ) as demo:
        gr.HTML(GLOBAL_CSS + TREE_CSS)
        hero_html = gr.HTML(_hero_html())
        with gr.Row(elem_classes=["gr-row"], elem_id="layout-main"):
            with gr.Column(scale=1, min_width=280, elem_classes=["sidebar-col"]):
                with gr.Column(elem_classes=["sidebar-sticky"]):
                    gr.Markdown("### 📁 文档目录", elem_classes=["sidebar-heading"])
                    with gr.Row(elem_classes=["controls"]):
                        btn_expand = gr.Button("展开全部")
                        btn_collapse = gr.Button("折叠全部")
                    with gr.Column(elem_classes=["search-stack"]):
                        q = gr.Textbox(
                            show_label=False,
                            placeholder="支持全文搜索",
                            elem_classes=["search-input"],
                        )
                        btn_search = gr.Button("搜索", elem_classes=["search-button"])
                    tree_html = gr.HTML("<em>加载中…</em>", elem_classes=["sidebar-tree"])
                    with gr.Row(elem_classes=["controls"]):
                        btn_clear = gr.Button("清空缓存")
                        btn_refresh = gr.Button("刷新树", variant="secondary")
                    with gr.Column(elem_classes=["reindex-stack"]):
                        btn_reindex = gr.Button("重建索引", variant="secondary")
                        status_bar = gr.HTML("", elem_classes=["status-bar"])
            with gr.Column(scale=7, elem_classes=["content-col"]):
                with gr.Tabs(selected="preview", elem_id="content-tabs", elem_classes=["content-card"]) as content_tabs:
                    with gr.TabItem("目录", id="toc"):
                        toc_panel = gr.HTML(
                            "<div class='toc-empty'>请选择 Markdown 文档以生成目录</div>",
                            elem_classes=["toc-card"],
                        )
                    with gr.TabItem("预览", id="preview"):
                        dl_html = gr.HTML("", elem_classes=["download-panel"])
<<<<<<< HEAD
                        html_view = gr.HTML(
=======
                        html_view = gr.Markdown(
>>>>>>> f165026c
                            "<div class='doc-preview-inner doc-preview-empty'><em>请选择左侧文件…</em></div>",
                            elem_id="doc-html-view",
                            elem_classes=["doc-preview"],
                        )
                    with gr.TabItem("文本内容", id="source"):
                        md_view = gr.Textbox(lines=26, interactive=False, label="提取的纯文本", elem_classes=["plaintext-view"])
                    with gr.TabItem("全文搜索", id="search"):
                        search_out = gr.HTML(
                            "<em>在左侧输入关键词后点击“搜索”（由 Elasticsearch 提供支持）</em>",
                            elem_classes=["search-panel"],
                        )

        # 内部状态：是否展开全部
        expand_state = gr.State(True)

        def _refresh_tree(expand_all: bool):
            global TREE_DOCS
            docs = list_documents()
            TREE_DOCS = docs
            base = DOC_PREFIX.rstrip("/") + "/" if DOC_PREFIX else ""
            tree = build_tree([d["key"] for d in docs], base_prefix=base)
            status = sync_elasticsearch(docs)
            return render_tree_html(tree, expand_all), status, _hero_html(len(docs))

        def _render_cached_tree(expand_all: bool):
            global TREE_DOCS
            if not TREE_DOCS:
                return _refresh_tree(expand_all)
            base = DOC_PREFIX.rstrip("/") + "/" if DOC_PREFIX else ""
            tree = build_tree([d["key"] for d in TREE_DOCS], base_prefix=base)
            return render_tree_html(tree, expand_all), gr.update(), gr.update()

        def _render_from_key(key: str | None):
            if not key:
                return "", "<em>未选择文件</em>", "", "<div class='toc-empty'>请选择 Markdown 文档以生成目录</div>"
            try:
                _, doc_type, text, html, toc = get_document(key)
            except Exception as exc:
                msg = _esc(str(exc))
                return download_link_html(key), f"<div class='doc-error'>{msg}</div>", msg, "<div class='toc-empty'>无法生成目录</div>"

            if doc_type == "markdown":
                toc_html = toc or "<div class='toc-empty'>文档中暂无可用标题</div>"
            else:
                toc_html = "<div class='toc-empty'>当前文档类型未提供目录</div>"

            return download_link_html(key), html, text, toc_html

        def _search(query: str):
            return fulltext_search(query)

        def _clear_cache():
            n = len(DOC_CACHE.od)
            DOC_CACHE.clear()
            return f"<em>已清空文档缓存（{n} 项）</em>"

        def _force_reindex():
            global TREE_DOCS
            if not TREE_DOCS:
                TREE_DOCS = list_documents()
            return sync_elasticsearch(TREE_DOCS, force=True)

        def _activate_search_tab():
            return gr.update(selected="search")

        # 事件绑定
        demo.load(lambda: _refresh_tree(True), outputs=[tree_html, status_bar, hero_html])
        btn_refresh.click(_refresh_tree, inputs=expand_state, outputs=[tree_html, status_bar, hero_html])
        btn_expand.click(lambda: True, None, expand_state).then(_render_cached_tree, inputs=expand_state, outputs=[tree_html, status_bar, hero_html])
        btn_collapse.click(lambda: False, None, expand_state).then(_render_cached_tree, inputs=expand_state, outputs=[tree_html, status_bar, hero_html])
        btn_clear.click(_clear_cache, outputs=status_bar)
        btn_reindex.click(_force_reindex, outputs=status_bar)

        q.submit(_search, inputs=q, outputs=search_out).then(_activate_search_tab, outputs=content_tabs)
        btn_search.click(_search, inputs=q, outputs=search_out).then(_activate_search_tab, outputs=content_tabs)

        # 解析 URL 参数中的 key 并渲染
        def on_load_with_req(request: gr.Request):
            key = request.query_params.get("key") if request and request.query_params else None
            return _render_from_key(key)

        demo.load(on_load_with_req, outputs=[dl_html, html_view, md_view, toc_panel])
    return demo

if __name__ == "__main__":
    demo = ui_app()
    if ENABLE_GRADIO_QUEUE:
        demo = demo.queue()
    app = demo
    fastapi_app = demo.app

    @fastapi_app.get("/manifest.json")
    def manifest_route():  # pragma: no cover - FastAPI integration
        return JSONResponse(_manifest_payload())

    demo.launch(server_name=BIND_HOST, server_port=BIND_PORT, show_api=False)<|MERGE_RESOLUTION|>--- conflicted
+++ resolved
@@ -99,12 +99,9 @@
         }
         if (!options.processHtmlClass) {
             options.processHtmlClass = 'arithmatex|doc-preview-inner';
-<<<<<<< HEAD
         }
         if (!options.skipHtmlTags) {
             options.skipHtmlTags = ['script', 'noscript', 'style', 'textarea', 'pre', 'code'];
-=======
->>>>>>> f165026c
         }
         if (!options.skipHtmlTags) {
             options.skipHtmlTags = ['script', 'noscript', 'style', 'textarea', 'pre', 'code'];
@@ -137,7 +134,6 @@
     function ensureScript(doc) {
         if (scriptPromise) {
             return scriptPromise;
-<<<<<<< HEAD
         }
         if (window.MathJax && window.MathJax.startup && window.MathJax.startup.promise) {
             scriptPromise = window.MathJax.startup.promise
@@ -151,21 +147,6 @@
                 });
             return scriptPromise;
         }
-=======
-        }
-        if (window.MathJax && window.MathJax.startup && window.MathJax.startup.promise) {
-            scriptPromise = window.MathJax.startup.promise
-                .then(function () {
-                    return window.MathJax;
-                })
-                .catch(function (err) {
-                    showFailure(err);
-                    scriptPromise = null;
-                    throw err;
-                });
-            return scriptPromise;
-        }
->>>>>>> f165026c
         scriptPromise = new Promise(function (resolve, reject) {
             var existing = doc.getElementById(SCRIPT_ID);
             if (existing && existing.getAttribute('data-mkv-loaded') === '1') {
@@ -174,7 +155,6 @@
             var head = doc.head || doc.getElementsByTagName('head')[0] || doc.documentElement;
             if (!head) {
                 return reject(new Error('无法找到 <head> 元素以加载 MathJax'));
-<<<<<<< HEAD
             }
             var script = existing || doc.createElement('script');
             script.id = SCRIPT_ID;
@@ -184,17 +164,6 @@
             if (!existing) {
                 head.appendChild(script);
             }
-=======
-            }
-            var script = existing || doc.createElement('script');
-            script.id = SCRIPT_ID;
-            script.src = SRC;
-            script.type = 'text/javascript';
-            script.async = true;
-            if (!existing) {
-                head.appendChild(script);
-            }
->>>>>>> f165026c
             script.addEventListener('load', function () {
                 script.setAttribute('data-mkv-loaded', '1');
                 if (window.MathJax && window.MathJax.startup && window.MathJax.startup.promise) {
@@ -1709,11 +1678,7 @@
                         )
                     with gr.TabItem("预览", id="preview"):
                         dl_html = gr.HTML("", elem_classes=["download-panel"])
-<<<<<<< HEAD
                         html_view = gr.HTML(
-=======
-                        html_view = gr.Markdown(
->>>>>>> f165026c
                             "<div class='doc-preview-inner doc-preview-empty'><em>请选择左侧文件…</em></div>",
                             elem_id="doc-html-view",
                             elem_classes=["doc-preview"],
