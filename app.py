import io
import os
import re
import tempfile
from collections import OrderedDict
from functools import lru_cache
from datetime import timedelta
from typing import Dict, List, Optional, Tuple
from urllib.parse import quote, urlencode

import gradio as gr
from markdown import markdown
from minio import Minio
from elasticsearch import Elasticsearch
from elasticsearch.exceptions import NotFoundError

try:
    from elastic_transport import Transport
except Exception:  # pragma: no cover - optional dependency guard
    Transport = None

try:
    import mammoth
except Exception:  # pragma: no cover - optional dependency guard
    mammoth = None

try:
    import textract
except Exception:  # pragma: no cover - optional dependency guard
    textract = None

# ==================== 环境变量 ====================
MINIO_ENDPOINTS = os.getenv("MINIO_ENDPOINTS", "10.20.41.24:9005,10.20.40.101:9005").split(",")
MINIO_SECURE = os.getenv("MINIO_SECURE", "false").strip().lower() == "true"
MINIO_ACCESS_KEY = os.getenv("MINIO_ACCESS_KEY", "")
MINIO_SECRET_KEY = os.getenv("MINIO_SECRET_KEY", "")
DOC_BUCKET = os.getenv("DOC_BUCKET", "bucket")
DOC_PREFIX = os.getenv("DOC_PREFIX", "")
IMAGE_PUBLIC_BASE = os.getenv("IMAGE_PUBLIC_BASE", "http://10.20.41.24:9005")
SITE_TITLE = os.getenv("SITE_TITLE", "通号院文档知识库")
BIND_HOST = os.getenv("BIND_HOST", "0.0.0.0")
BIND_PORT = int(os.getenv("BIND_PORT", "7861"))
ES_HOSTS = [h.strip() for h in os.getenv("ES_HOSTS", "http://localhost:9200").split(",") if h.strip()]
ES_INDEX = os.getenv("ES_INDEX", "mkviewer-docs")
ES_USERNAME = os.getenv("ES_USERNAME", "")
ES_PASSWORD = os.getenv("ES_PASSWORD", "")
ES_VERIFY_CERTS = os.getenv("ES_VERIFY_CERTS", "true").strip().lower() == "true"
ES_TIMEOUT = int(os.getenv("ES_TIMEOUT", "10"))
ES_COMPAT_VERSION = os.getenv("ES_COMPAT_VERSION", "8").strip()
if ES_COMPAT_VERSION not in {"7", "8"}:  # Elasticsearch 7.x only accepts compat 7 or 8 headers
    ES_COMPAT_VERSION = "8"
ES_MAX_ANALYZED_OFFSET = int(os.getenv("ES_MAX_ANALYZED_OFFSET", "999999"))
if ES_MAX_ANALYZED_OFFSET <= 0:
    ES_MAX_ANALYZED_OFFSET = 999999

ES_ENABLED = bool(ES_HOSTS)

# Inject MathJax once at the document head so the preview pane can render LaTeX
# fragments coming from Markdown/Word conversions.  A MutationObserver re-runs the
# typesetter whenever the preview HTML changes.
MATHJAX_HEAD = """
<script>
window.MathJax = window.MathJax || {
    tex: {inlineMath: [['$', '$'], ['\\(', '\\)']], displayMath: [['$$', '$$'], ['\\[', '\\]']]},
    svg: {fontCache: 'global'}
};
</script>
<script async src="https://cdn.jsdelivr.net/npm/mathjax@3/es5/tex-mml-chtml.js"></script>
<script>
(function setupMathJaxObserver() {
    const targetId = 'doc-html-view';
    const ensureObserver = () => {
        const target = document.getElementById(targetId);
        if (!target) {
            requestAnimationFrame(ensureObserver);
            return;
        }
        const trigger = () => {
            if (window.MathJax && window.MathJax.typesetPromise) {
                if (observer) {
                    observer.disconnect();
                }
                window.MathJax.typesetPromise([target]).catch(() => {}).finally(() => {
                    startWatching();
                });
            }
        };
        let observer;
        let scheduled = false;
        const schedule = () => {
            if (scheduled) {
                return;
            }
            scheduled = true;
            requestAnimationFrame(() => {
                scheduled = false;
                trigger();
            });
        };
        const startWatching = () => {
            if (observer) {
                observer.disconnect();
            }
            observer = new MutationObserver(() => schedule());
            observer.observe(target, {childList: true, subtree: true});
        };
        window._mkviewerTypeset = trigger;
        startWatching();
        trigger();
    };
    if (document.readyState === 'loading') {
        document.addEventListener('DOMContentLoaded', ensureObserver);
    } else {
        ensureObserver();
    }
})();
</script>
"""

MATHJAX_TRIGGER_SNIPPET = "<script>window._mkviewerTypeset && window._mkviewerTypeset();</script>"

# ==================== MinIO 连接 ====================
_client = None
_active_ep = None

def connect() -> Tuple[Minio, str]:
    global _client, _active_ep
    if _client is not None:
        return _client, _active_ep
    last = None
    for ep in [e.strip() for e in MINIO_ENDPOINTS if e.strip()]:
        try:
            c = Minio(ep, access_key=MINIO_ACCESS_KEY, secret_key=MINIO_SECRET_KEY, secure=MINIO_SECURE)
            c.list_buckets()
            _client, _active_ep = c, ep
            return c, ep
        except Exception as e:
            last = e
    raise RuntimeError(f"无法连接 MinIO：{MINIO_ENDPOINTS} 最后错误：{last}")

# ==================== Elasticsearch 连接 ====================
_es_client: Optional[Elasticsearch] = None


@lru_cache(maxsize=2)
def _compat_transport_class(compat_header: str):
    """Return a Transport subclass that enforces compatibility headers."""
    if Transport is None:  # pragma: no cover - optional dependency guard
        return None

    from inspect import signature, Parameter

    base_sig = signature(Transport.perform_request)
    base_params = base_sig.parameters
    accepts = set(base_params)
    has_var_kw = any(p.kind == Parameter.VAR_KEYWORD for p in base_params.values())

    param_key = None
    for candidate in ("params", "query_params", "query"):
        if candidate in accepts:
            param_key = candidate
            break

    body_key = None
    for candidate in ("body", "request_body"):
        if candidate in accepts:
            body_key = candidate
            break

    class _CompatTransport(Transport):
        def perform_request(self, method, path, params=None, headers=None, body=None, **kwargs):
            hdrs = dict(headers or {})
            # Always overwrite the negotiated compatibility headers because the
            # client populates them with its native major version ("=9") by
            # default, which Elasticsearch 7.x rejects.  Relying on
            # ``setdefault`` or only filling missing keys leaves the
            # incompatible version in place.
            hdrs["accept"] = compat_header
            hdrs["content-type"] = compat_header

            call_kwargs = dict(kwargs)
<<<<<<< HEAD
            request_path = path

            if params is not None:
                if param_key:
                    call_kwargs[param_key] = params
                elif has_var_kw:
                    call_kwargs["params"] = params
                elif params:  # fall back to encoding params into the path
                    query = urlencode(params, doseq=True)
                    sep = "&" if "?" in request_path else "?"
                    request_path = f"{request_path}{sep}{query}"

            if "headers" in accepts or has_var_kw:
                merged = dict(call_kwargs.get("headers", {}))
                merged.update(hdrs)
                call_kwargs["headers"] = merged
            elif hdrs and hdrs != call_kwargs.get("headers"):
                # If the transport truly lacks a headers argument we cannot
                # attach them dynamically, so raise a clear error.
                raise TypeError("Underlying transport does not accept 'headers'")

            if body is not None:
                if body_key:
                    call_kwargs[body_key] = body
                elif has_var_kw:
                    call_kwargs["body"] = body
                else:
                    raise TypeError("Underlying transport does not accept request bodies")

            return super().perform_request(method, request_path, **call_kwargs)
=======
            if param_key:
                call_kwargs[param_key] = params
            elif params is not None:
                if has_var_kw:
                    call_kwargs["params"] = params
                else:  # pragma: no cover - defensive guard for unexpected signatures
                    raise TypeError("Underlying transport does not accept query parameters")

            if "headers" in accepts:
                merged = dict(call_kwargs.get("headers", {}))
                merged.update(hdrs)
                call_kwargs["headers"] = merged
            elif has_var_kw:
                merged = dict(call_kwargs.get("headers", {}))
                merged.update(hdrs)
                call_kwargs["headers"] = merged
            else:  # pragma: no cover - defensive guard for unexpected signatures
                if hdrs:
                    raise TypeError("Underlying transport does not accept 'headers'")

            if body_key:
                call_kwargs[body_key] = body
            elif body is not None:
                if has_var_kw:
                    call_kwargs["body"] = body
                else:  # pragma: no cover - defensive guard for unexpected signatures
                    raise TypeError("Underlying transport does not accept request bodies")

            return super().perform_request(method, path, **call_kwargs)
>>>>>>> 977f3c0a

    return _CompatTransport


def es_connect() -> Elasticsearch:
    if not ES_ENABLED:
        raise RuntimeError("未配置 Elasticsearch 主机")
    global _es_client
    if _es_client is not None:
        return _es_client
    kwargs = {
        "hosts": ES_HOSTS,
        "verify_certs": ES_VERIFY_CERTS,
        "request_timeout": ES_TIMEOUT,
    }
    # The Elasticsearch server rejects requests whose Accept/Content-Type advertise
    # a future major version (e.g. "compatible-with=9") with HTTP 400.  Explicitly
    # pinning the compatibility headers avoids the "media_type_header_exception"
    # that surfaced when refreshing the tree view.
    compat_header = f"application/vnd.elasticsearch+json; compatible-with={ES_COMPAT_VERSION}"
    # Some helper APIs overwrite per-request headers, so wrap the transport to
    # guarantee that every call carries the compatibility header instead of the
    # client default (which advertised version 9 and triggered HTTP 400).
    compat_transport = _compat_transport_class(compat_header)
    if compat_transport is not None:
        kwargs["transport_class"] = compat_transport
    kwargs["headers"] = {
        "accept": compat_header,
        "content-type": compat_header,
    }
    if ES_USERNAME or ES_PASSWORD:
        kwargs["basic_auth"] = (ES_USERNAME, ES_PASSWORD)
    _es_client = Elasticsearch(**kwargs)
    ensure_es_index(_es_client)
    return _es_client


def ensure_es_index(es: Elasticsearch) -> None:
    if es.indices.exists(index=ES_INDEX):
        return
    es.indices.create(
        index=ES_INDEX,
        mappings={
            "properties": {
                "path": {"type": "keyword"},
                "title": {"type": "keyword"},
                "content": {"type": "text"},
                "etag": {"type": "keyword"},
                "ext": {"type": "keyword"},
            }
        },
    )


def _es_search_request(es: Elasticsearch, body: Dict, params: Optional[Dict] = None):
    """Execute a search request while preserving compatibility headers."""
    transport = getattr(es, "transport", None)
    if transport is None:  # pragma: no cover - defensive guard for unexpected clients
        raise RuntimeError("Elasticsearch 客户端缺少底层 transport")
<<<<<<< HEAD
    resp = transport.perform_request(
=======
    return transport.perform_request(
>>>>>>> 977f3c0a
        "POST",
        f"/{ES_INDEX}/_search",
        params=params,
        body=body,
    )
<<<<<<< HEAD
    return getattr(resp, "body", resp)
=======
>>>>>>> 977f3c0a

# ==================== 图片链接重写 ====================
IMG_EXTS = (".png", ".jpg", ".jpeg", ".gif", ".webp", ".svg", ".bmp")
# 支持的文档类型
SUPPORTED_EXTS = {
    ".md": "markdown",
    ".markdown": "markdown",
    ".docx": "docx",
    ".doc": "doc",
}
MARKDOWN_EXTS = (".md", ".markdown")
#IMG_EXTS 是一个包含常见图片文件扩展名的元组。它用于快速检查一个文件路径是否以这些扩展名结尾，以确定其是否为图片文件。
def _to_public_image_url(path: str) -> str:
    p = path.strip().lstrip("./").lstrip("/")
    parts = [quote(seg) for seg in p.split("/")]
    return IMAGE_PUBLIC_BASE.rstrip("/") + "/" + "/".join(parts)  

#.rstrip("/"): 移除 IMAGE_PUBLIC_BASE 末尾的 /，以避免出现双斜杠。
#path.strip(): 移除路径字符串开头和结尾的空白字符。
#.lstrip("./"): 移除字符串开头的 ./ 序列（如果存在）。
#.lstrip("/"): 移除字符串开头的 / 字符（如果存在）。
def rewrite_image_links(md_text: str) -> str:
    def repl_md(m):
        alt, url = m.group(1), m.group(2).strip()
        if re.match(r"^https?://", url):
            return m.group(0)
        lower = url.lower()
        if lower.endswith(IMG_EXTS) or any(lower.startswith(p) for p in ("images/","./images/","../images/")):
            return f"![{alt}]({_to_public_image_url(url)})"
        return m.group(0)

    md_text = re.sub(r"!\[([^\]]*)\]\(([^)]+)\)", repl_md, md_text)

    def repl_img(m):
        url = m.group(1).strip()
        if re.match(r"^https?://", url):
            return m.group(0)
        return m.group(0).replace(m.group(1), _to_public_image_url(url))

    md_text = re.sub(r"<img[^>]+src=\"([^\"]+)\"", repl_img, md_text, flags=re.IGNORECASE)
    md_text = re.sub(r"<img[^>]+src='([^']+)'", repl_img, md_text, flags=re.IGNORECASE)
    return md_text

# ==================== 缓存（按 ETag） ====================
class LRU:
    def __init__(self, capacity: int = 512):
        self.cap = capacity
        self.od: OrderedDict[str, tuple] = OrderedDict()
    def get(self, k):
        if k in self.od:
            self.od.move_to_end(k)
            return self.od[k]
        return None
    def set(self, k, v):
        self.od[k] = v
        self.od.move_to_end(k)
        if len(self.od) > self.cap:
            self.od.popitem(last=False)
    def clear(self):
        self.od.clear()

DOC_CACHE = LRU(512)  # key -> (etag, doc_type, text, html)

TREE_DOCS: List[Dict[str, str]] = []

# ==================== 列表/读取 ====================

def list_documents() -> List[Dict[str, str]]:
    c, _ = connect()
    objs = c.list_objects(DOC_BUCKET, prefix=DOC_PREFIX or None, recursive=True)
    docs: List[Dict[str, str]] = []
    for o in objs:
        name = o.object_name
        ext = os.path.splitext(name)[1].lower()
        doc_type = SUPPORTED_EXTS.get(ext)
        if not doc_type:
            continue
        etag = getattr(o, "etag", None) or getattr(o, "_etag", None) or ""
        docs.append({"key": name, "etag": etag, "ext": ext, "doc_type": doc_type})
    docs.sort(key=lambda x: x["key"].lower())
    return docs


def _plain_text_html(text: str) -> str:
    if not text.strip():
        return "<div class='doc-preview'><em>文档为空</em></div>"
    esc = _esc(text)
    return "<div class='doc-preview'>" + esc.replace("\n", "<br>") + "</div>"


def get_document(key: str, known_etag: Optional[str] = None) -> Tuple[str, str, str, str]:
    """返回 (etag, doc_type, text, html)。"""
    c, _ = connect()
    ext = os.path.splitext(key)[1].lower()
    doc_type = SUPPORTED_EXTS.get(ext)
    if not doc_type:
        raise RuntimeError(f"不支持的文件类型：{ext}")
    if known_etag is None:
        stat = c.stat_object(DOC_BUCKET, key)
        etag = getattr(stat, "etag", None) or getattr(stat, "_etag", None) or ""
    else:
        etag = known_etag
    cached = DOC_CACHE.get(key)
    if cached and cached[0] == etag:
        return cached
    resp = c.get_object(DOC_BUCKET, key)
    data = resp.read()
    resp.close(); resp.release_conn()

    if doc_type == "markdown":
        text = data.decode("utf-8", errors="ignore")
        text2 = rewrite_image_links(text)
        rendered = markdown(text2, extensions=["fenced_code", "tables", "codehilite"])
        html = "<div class='markdown-body'>" + rendered + "</div>"
    elif doc_type == "docx":
        if mammoth is None:
            raise RuntimeError("未安装 mammoth，无法预览 DOCX 文档。")
        try:
            html_result = mammoth.convert_to_html(io.BytesIO(data))
            text_result = mammoth.extract_raw_text(io.BytesIO(data))
        except Exception as exc:  # pragma: no cover - 转换错误主要依赖外部库
            raise RuntimeError(f"DOCX 解析失败：{exc}") from exc
        text = text_result.value
        html = "<div class='docx-preview'>" + html_result.value + "</div>"
    elif doc_type == "doc":
        if textract is None:
            raise RuntimeError("未安装 textract 或其依赖，无法预览 DOC 文档。")
        try:
            with tempfile.NamedTemporaryFile(suffix=".doc", delete=False) as tmp:
                tmp.write(data)
                tmp.flush()
                tmp_name = tmp.name
            try:
                text_bytes = textract.process(tmp_name)
            finally:
                if os.path.exists(tmp_name):
                    os.unlink(tmp_name)
        except Exception as exc:  # pragma: no cover - 转换错误主要依赖外部库
            raise RuntimeError(f"DOC 解析失败：{exc}") from exc
        text = text_bytes.decode("utf-8", errors="ignore")
        html = _plain_text_html(text)
    else:  # pragma: no cover - 理论上不会走到
        raise RuntimeError(f"未知文档类型：{doc_type}")

    html_with_mathjax = html + MATHJAX_TRIGGER_SNIPPET
    DOC_CACHE.set(key, (etag, doc_type, text, html_with_mathjax))
    return etag, doc_type, text, html_with_mathjax

# ==================== 目录树 ====================

def build_tree(files: List[str], base_prefix: str = "") -> Dict:
    tree: Dict = {}
    for key in files:
        rel = key[len(base_prefix):] if base_prefix and key.startswith(base_prefix) else key
        parts = [p for p in rel.split("/") if p]
        cur = tree
        for i, p in enumerate(parts):
            if i == len(parts) - 1:
                cur.setdefault("__files__", []).append(key)
            else:
                cur = cur.setdefault(p, {})
    return tree


def _esc(t: str) -> str:
    return t.replace("&", "&amp;").replace("<", "&lt;").replace(">", "&gt;")


def _file_icon(name: str) -> str:
    ext = os.path.splitext(name)[1].lower()
    if ext in (".doc", ".docx"):
        return "📄"
    return "📝"


def render_tree_html(tree: Dict, expand_all: bool = True) -> str:
    html: List[str] = []
    open_attr = " open" if expand_all else ""
    def rec(node: Dict):
        dirs = sorted([k for k in node.keys() if k != "__files__"], key=str.lower)
        for d in dirs:
            html.append(f"<details{open_attr}><summary>📁 {_esc(d)}</summary>")
            rec(node[d])
            html.append("</details>")
        for key in sorted(node.get("__files__", []), key=str.lower):
            name = key.split("/")[-1]
            link = "?" + urlencode({"key": key})
            html.append(f"<div class='file'>{_file_icon(name)} <a href='{link}'>{_esc(name)}</a></div>")
    rec(tree)
    return "".join(html) if html else "<em>没有找到可预览的文档</em>"


def sync_elasticsearch(docs: List[Dict[str, str]], force: bool = False) -> str:
    if not ES_ENABLED:
        return "<em>未启用 Elasticsearch，跳过索引同步</em>"
    if not docs:
        return "<em>索引同步完成：无可用文档</em>"
    try:
        es = es_connect()
    except Exception as exc:  # pragma: no cover - 运行时依赖外部服务
        return f"<em>索引同步失败：{_esc(str(exc))}</em>"

    try:
        existing_resp = _es_search_request(
            es,
            {
                "size": 10000,
                "query": {"match_all": {}},
                "_source": ["etag"],
            },
        )
        existing_map = {hit["_id"]: hit["_source"].get("etag", "") for hit in existing_resp.get("hits", {}).get("hits", [])}
    except NotFoundError:
        existing_map = {}
    except Exception as exc:  # pragma: no cover - 运行时依赖外部服务
        return f"<em>读取索引失败：{_esc(str(exc))}</em>"

    doc_keys = {d["key"] for d in docs}
    removed = 0
    for stale_id in [k for k in existing_map.keys() if k not in doc_keys]:
        try:
            es.options(ignore_status=[404]).delete(index=ES_INDEX, id=stale_id)
            removed += 1
        except Exception:
            pass

    updated = 0
    errors: List[str] = []
    for doc in docs:
        key = doc["key"]
        etag_hint = doc.get("etag")
        if not force and existing_map.get(key) == etag_hint:
            continue
        try:
            etag, doc_type, text, _ = get_document(key, known_etag=etag_hint)
        except Exception as exc:
            errors.append(f"{key}: {exc}")
            continue
        if not text.strip():
            continue
        body = {
            "path": key,
            "title": key.split("/")[-1],
            "content": text,
            "etag": etag,
            "ext": doc_type,
        }
        try:
            es.index(index=ES_INDEX, id=key, document=body)
            updated += 1
        except Exception as exc:  # pragma: no cover - 运行时依赖外部服务
            errors.append(f"{key}: {exc}")
    if updated or removed:
        try:
            es.indices.refresh(index=ES_INDEX)
        except Exception:
            pass
    msg = f"索引同步完成：更新 {updated} 项，移除 {removed} 项"
    if errors:
        escaped = ", ".join(_esc(e) for e in errors[:5])
        more = "" if len(errors) <= 5 else f" 等 {len(errors)} 项"
        msg += f"<br><small>部分文档未入索引：{escaped}{more}</small>"
    return msg

GLOBAL_CSS = """
<style>
:root {
    --brand-primary:#1f6feb;
    --brand-primary-light:#4c8dff;
    --brand-bg:#f4f7ff;
    --brand-card:#ffffff;
    --brand-text:#1f2933;
    --brand-muted:#5f6c7d;
    --brand-border:rgba(31,111,235,0.18);
    --brand-shadow:0 16px 40px rgba(31,111,235,0.12);
}
body, body * {
    font-family:"PingFang SC","Microsoft YaHei","Source Han Sans SC","Helvetica Neue",Arial,sans-serif !important;
    color:var(--brand-text);
}
body { background:var(--brand-bg); }
.gradio-container { background:transparent !important; }
.gradio-container .prose h1,
.gradio-container .prose h2,
.gradio-container .prose h3 {
    color:var(--brand-text);
    font-weight:600;
}
.gradio-container .prose a { color:var(--brand-primary); }
.gradio-container .prose code { font-family:"Fira Code","JetBrains Mono","SFMono-Regular",Consolas,monospace; }
.gradio-container button {
    border-radius:999px !important;
    font-weight:600;
}
.gradio-container button.primary,
.gradio-container button[aria-label="搜索"],
.gradio-container button[aria-label="刷新树"] {
    background:linear-gradient(135deg,var(--brand-primary),var(--brand-primary-light));
    border:none;
}
.gradio-container button.primary:hover,
.gradio-container button[aria-label="搜索"]:hover,
.gradio-container button[aria-label="刷新树"]:hover {
    filter:brightness(1.05);
}
.gradio-container .block.padded {
    background:var(--brand-card);
    border-radius:18px;
    border:1px solid var(--brand-border);
    box-shadow:var(--brand-shadow);
}
.mkv-header {
    padding:18px 22px;
    margin-bottom:12px;
    background:var(--brand-card);
    border-radius:20px;
    border:1px solid var(--brand-border);
    box-shadow:var(--brand-shadow);
}
.mkv-header h1 {
    font-size:1.6rem;
    margin-bottom:.2rem;
}
.mkv-header p {
    margin:0;
    color:var(--brand-muted);
}
.controls {
    display:flex;
    gap:10px;
    flex-wrap:wrap;
}
.controls .gr-button {
    min-width:96px;
}
.status-bar {
    margin:8px 0 6px;
    color:var(--brand-muted);
    font-size:.92rem;
}
.status-bar em {
    color:var(--brand-muted);
}
.sidebar {
    position:sticky;
    top:8px;
    max-height:82vh;
    overflow:auto;
    padding:14px 16px;
    background:linear-gradient(180deg,rgba(76,141,255,0.12),rgba(255,255,255,0.9));
    border:1px solid var(--brand-border);
    border-radius:18px;
    box-shadow:var(--brand-shadow);
}
.sidebar::-webkit-scrollbar {
    width:8px;
}
.sidebar::-webkit-scrollbar-thumb {
    background:rgba(31,111,235,0.28);
    border-radius:10px;
}
.sidebar details { margin-left:.4rem; }
.sidebar summary {
    cursor:pointer;
    padding:4px 8px;
    border-radius:10px;
    color:var(--brand-muted);
}
.sidebar summary:hover {
    background:rgba(31,111,235,0.12);
    color:var(--brand-primary);
}
.file {
    padding:4px 8px;
    border-radius:8px;
    color:var(--brand-text);
}
.file:hover {
    background:rgba(31,111,235,0.12);
}
.file a {
    color:var(--brand-primary);
    text-decoration:none;
    font-weight:500;
}
.file a:hover {
    text-decoration:underline;
}
.badge {
    font-size:.82rem;
    color:var(--brand-muted);
}
.search-panel {
    padding:12px 16px;
    background:var(--brand-card);
    border-radius:16px;
    border:1px solid var(--brand-border);
    box-shadow:var(--brand-shadow);
}
.search-panel mark {
    background:rgba(31,111,235,0.2);
    color:var(--brand-text);
    border-radius:4px;
    padding:0 2px;
}
.search-snippet {
    margin-left:1.2rem;
    color:#374151;
    font-size:.92rem;
}
.search-snippet mark {
    background:rgba(31,111,235,0.2);
    color:var(--brand-text);
    border-radius:4px;
    padding:0 2px;
}
.gradio-container .tab-nav button {
    font-weight:600;
}
.gradio-container .tab-nav button[aria-selected="true"] {
    color:var(--brand-primary);
}
.doc-preview,
.docx-preview {
    margin-top:.6rem;
    padding:14px 18px;
    background:var(--brand-card);
    border-radius:18px;
    border:1px solid var(--brand-border);
    box-shadow:var(--brand-shadow);
    line-height:1.62;
}
.doc-preview {
    white-space:pre-wrap;
}
.docx-preview p {
    margin:0 0 .8em 0;
}
.doc-error {
    margin-top:.6rem;
    padding:12px 16px;
    border-radius:12px;
    background:rgba(239,68,68,0.12);
    color:#b91c1c;
    border:1px solid rgba(239,68,68,0.35);
}
</style>
"""

TREE_CSS = """
<style>
.markdown-body table {
    border-collapse:collapse;
    width:100%;
}
.markdown-body th,
.markdown-body td {
    border:1px solid rgba(31,111,235,0.12);
    padding:6px 10px;
}
.markdown-body blockquote {
    border-left:4px solid rgba(31,111,235,0.25);
    margin-left:0;
    padding-left:12px;
    color:var(--brand-muted);
}
</style>
"""

# ==================== 全文搜索 ====================

def make_snippet(text: str, q: str, width: int = 60) -> str:
    t = text
    ql = q.lower()
    tl = t.lower()
    pos = tl.find(ql)
    if pos < 0:
        return _esc(t[:width*2] + ("…" if len(t) > width*2 else ""))
    a = max(0, pos - width)
    b = min(len(t), pos + len(q) + width)
    snippet = t[a:b]
    # 简单高亮（大小写不敏感）
    snippet_html = _esc(snippet)
    pat = re.compile(re.escape(q), re.IGNORECASE)
    snippet_html = pat.sub(lambda m: f"<mark>{_esc(m.group(0))}</mark>", snippet_html)
    return ("…" if a>0 else "") + snippet_html + ("…" if b<len(t) else "")


def fulltext_search(query: str) -> str:
    query = (query or "").strip()
    if not query:
        return "<em>请输入关键字</em>"
    if not ES_ENABLED:
        return "<em>未配置 Elasticsearch，无法执行全文检索</em>"
    try:
        es = es_connect()
    except Exception as exc:  # pragma: no cover - 运行时依赖外部服务
        return f"<em>搜索服务不可用：{_esc(str(exc))}</em>"
    try:
        resp = _es_search_request(
            es,
            {
                "size": 200,
                "query": {"multi_match": {"query": query, "fields": ["content"]}},
                "highlight": {
                    "pre_tags": ["<mark>"],
                    "post_tags": ["</mark>"],
                    "fields": {"content": {"fragment_size": 120, "number_of_fragments": 3}},
                },
            },
            params={"max_analyzed_offset": ES_MAX_ANALYZED_OFFSET},
        )
        search_params = {"max_analyzed_offset": ES_MAX_ANALYZED_OFFSET}
        options = getattr(es, "options", None)
        if callable(options):
            # Elasticsearch's typed client changed the keyword used for query
            # parameters (``query_params`` vs ``params``) between releases.  We
            # inspect the bound ``options`` signature so we only forward
            # supported keywords, falling back to the legacy ``params`` map on
            # clients that lack ``options`` entirely.
            options_kwargs = None
            options_client = None
            try:
                from inspect import Parameter, signature

                sig = signature(options)
            except (TypeError, ValueError):  # pragma: no cover - some callables lack signatures
                sig = None
            if sig is not None:
                params = sig.parameters
                has_var_kw = any(p.kind == Parameter.VAR_KEYWORD for p in params.values())
                for candidate in ("query_params", "params"):
                    if candidate in params:
                        options_kwargs = {candidate: search_params}
                        break
                if options_kwargs is None and has_var_kw:
                    options_kwargs = {"query_params": search_params}
            if options_kwargs is None:
                for candidate in ("query_params", "params"):
                    try:
                        options_client = options(**{candidate: search_params})
                        break
                    except TypeError:
                        options_client = None
            else:
                try:
                    options_client = options(**options_kwargs)
                except TypeError:
                    options_client = None
            if options_client is not None:
                resp = options_client.search(**search_kwargs)
            else:
                resp = es.search(params=search_params, **search_kwargs)
        else:
            resp = es.search(params=search_params, **search_kwargs)
    except NotFoundError:
        return "<em>索引尚未建立，请先同步文档</em>"
    except Exception as exc:  # pragma: no cover - 运行时依赖外部服务
        return f"<em>检索失败：{_esc(str(exc))}</em>"
    hits = resp.get("hits", {}).get("hits", [])
    if not hits:
        return "<em>未找到匹配内容</em>"
    rows: List[str] = []
    for hit in hits:
        key = hit.get("_id") or ""
        title = key.split("/")[-1] if key else "未知文件"
        highlights = hit.get("highlight", {}).get("content", [])
        if highlights:
            snippet = "<br>".join(highlights)
        else:
            src = hit.get("_source", {})
            snippet = make_snippet(src.get("content", ""), query)
        score = hit.get("_score", 0.0)
        icon = _file_icon(key or title)
        rows.append(
            f"<div>{icon} <a href='?{urlencode({'key': key})}'>{_esc(title)}</a> "
            f"<span class='badge'>(相关度 {score:.2f})</span><br>"
            f"<div class='search-snippet'>{snippet}</div></div>"
        )
    return "".join(rows)

# ==================== 预签名下载链接 ====================

def download_link_html(key: str) -> str:
    c, ep = connect()
    url = c.presigned_get_object(DOC_BUCKET, key, expires=timedelta(hours=6))
    esc = _esc(url)
    return f"<div style='margin:8px 0;'>🔗 <a href='{esc}' target='_blank' rel='noopener'>下载当前文件（有效 6 小时）</a><br><small>或复制：<code>{esc}</code></small></div>"

# ==================== Gradio UI ====================

def ui_app():
    with gr.Blocks(
        title=SITE_TITLE,
        theme=gr.themes.Soft(primary_hue="blue", neutral_hue="slate"),
        head=MATHJAX_HEAD,
    ) as demo:
        gr.HTML(GLOBAL_CSS + TREE_CSS)
        gr.HTML(
            f"<div class='mkv-header'><h1>{_esc(SITE_TITLE)}</h1>"
            f"<p>Endpoint：<strong>{_esc(', '.join(MINIO_ENDPOINTS))}</strong> · 文档桶：<strong>{_esc(DOC_BUCKET)}</strong> · 前缀：<strong>{_esc(DOC_PREFIX or '/')}</strong></p></div>"
        )
        with gr.Row():
            with gr.Column(scale=1, min_width=340):
                gr.Markdown("### 📁 文档目录")
                with gr.Row(elem_classes=["controls"]):
                    btn_refresh = gr.Button("刷新树", variant="secondary")
                    btn_expand = gr.Button("展开全部")
                    btn_collapse = gr.Button("折叠全部")
                    btn_clear = gr.Button("清空缓存")
                    btn_reindex = gr.Button("重建索引", variant="secondary")
                status_bar = gr.HTML("", elem_classes=["status-bar"])
                q = gr.Textbox(label="全文搜索", placeholder="输入关键字… 然后回车或点搜索")
                btn_search = gr.Button("搜索")
                tree_html = gr.HTML("<em>加载中…</em>", elem_classes=["sidebar"])
            with gr.Column(scale=4):
                with gr.Tabs(selected="preview", elem_id="content-tabs") as content_tabs:
                    with gr.TabItem("预览", id="preview"):
                        dl_html = gr.HTML("")
                        html_view = gr.HTML("<em>请选择左侧文件…</em>", elem_id="doc-html-view")
                    with gr.TabItem("文本内容", id="source"):
                        md_view = gr.Textbox(lines=26, interactive=False, label="提取的纯文本")
                    with gr.TabItem("全文搜索", id="search"):
                        search_out = gr.HTML("<em>在左侧输入关键词后点击“搜索”（由 Elasticsearch 提供支持）</em>", elem_classes=["search-panel"])

        # 内部状态：是否展开全部
        expand_state = gr.State(True)

        def _refresh_tree(expand_all: bool):
            global TREE_DOCS
            docs = list_documents()
            TREE_DOCS = docs
            base = DOC_PREFIX.rstrip("/") + "/" if DOC_PREFIX else ""
            tree = build_tree([d["key"] for d in docs], base_prefix=base)
            status = sync_elasticsearch(docs)
            return render_tree_html(tree, expand_all), status

        def _render_cached_tree(expand_all: bool):
            global TREE_DOCS
            if not TREE_DOCS:
                return _refresh_tree(expand_all)
            base = DOC_PREFIX.rstrip("/") + "/" if DOC_PREFIX else ""
            tree = build_tree([d["key"] for d in TREE_DOCS], base_prefix=base)
            return render_tree_html(tree, expand_all), gr.update()

        def _render_from_key(key: str | None):
            if not key:
                return "", "<em>未选择文件</em>", ""
            try:
                _, doc_type, text, html = get_document(key)
            except Exception as exc:
                msg = _esc(str(exc))
                return download_link_html(key), f"<div class='doc-error'>{msg}</div>", msg
            return download_link_html(key), html, text

        def _search(query: str):
            return fulltext_search(query)

        def _clear_cache():
            n = len(DOC_CACHE.od)
            DOC_CACHE.clear()
            return f"<em>已清空文档缓存（{n} 项）</em>"

        def _force_reindex():
            global TREE_DOCS
            if not TREE_DOCS:
                TREE_DOCS = list_documents()
            return sync_elasticsearch(TREE_DOCS, force=True)

        def _activate_search_tab():
            return gr.Tabs.update(selected="search")

        # 事件绑定
        demo.load(lambda: _refresh_tree(True), outputs=[tree_html, status_bar])
        btn_refresh.click(_refresh_tree, inputs=expand_state, outputs=[tree_html, status_bar])
        btn_expand.click(lambda: True, None, expand_state).then(_render_cached_tree, inputs=expand_state, outputs=[tree_html, status_bar])
        btn_collapse.click(lambda: False, None, expand_state).then(_render_cached_tree, inputs=expand_state, outputs=[tree_html, status_bar])
        btn_clear.click(_clear_cache, outputs=status_bar)
        btn_reindex.click(_force_reindex, outputs=status_bar)

        q.submit(_search, inputs=q, outputs=search_out).then(_activate_search_tab, outputs=content_tabs)
        btn_search.click(_search, inputs=q, outputs=search_out).then(_activate_search_tab, outputs=content_tabs)

        # 解析 URL 参数中的 key 并渲染
        def on_load_with_req(request: gr.Request):
            key = request.query_params.get("key") if request and request.query_params else None
            return _render_from_key(key)

        demo.load(on_load_with_req, outputs=[dl_html, html_view, md_view])
    return demo

if __name__ == "__main__":
    app = ui_app()
    app.queue().launch(server_name=BIND_HOST, server_port=BIND_PORT, show_api=False)<|MERGE_RESOLUTION|>--- conflicted
+++ resolved
@@ -179,7 +179,6 @@
             hdrs["content-type"] = compat_header
 
             call_kwargs = dict(kwargs)
-<<<<<<< HEAD
             request_path = path
 
             if params is not None:
@@ -210,37 +209,6 @@
                     raise TypeError("Underlying transport does not accept request bodies")
 
             return super().perform_request(method, request_path, **call_kwargs)
-=======
-            if param_key:
-                call_kwargs[param_key] = params
-            elif params is not None:
-                if has_var_kw:
-                    call_kwargs["params"] = params
-                else:  # pragma: no cover - defensive guard for unexpected signatures
-                    raise TypeError("Underlying transport does not accept query parameters")
-
-            if "headers" in accepts:
-                merged = dict(call_kwargs.get("headers", {}))
-                merged.update(hdrs)
-                call_kwargs["headers"] = merged
-            elif has_var_kw:
-                merged = dict(call_kwargs.get("headers", {}))
-                merged.update(hdrs)
-                call_kwargs["headers"] = merged
-            else:  # pragma: no cover - defensive guard for unexpected signatures
-                if hdrs:
-                    raise TypeError("Underlying transport does not accept 'headers'")
-
-            if body_key:
-                call_kwargs[body_key] = body
-            elif body is not None:
-                if has_var_kw:
-                    call_kwargs["body"] = body
-                else:  # pragma: no cover - defensive guard for unexpected signatures
-                    raise TypeError("Underlying transport does not accept request bodies")
-
-            return super().perform_request(method, path, **call_kwargs)
->>>>>>> 977f3c0a
 
     return _CompatTransport
 
@@ -300,20 +268,13 @@
     transport = getattr(es, "transport", None)
     if transport is None:  # pragma: no cover - defensive guard for unexpected clients
         raise RuntimeError("Elasticsearch 客户端缺少底层 transport")
-<<<<<<< HEAD
     resp = transport.perform_request(
-=======
-    return transport.perform_request(
->>>>>>> 977f3c0a
         "POST",
         f"/{ES_INDEX}/_search",
         params=params,
         body=body,
     )
-<<<<<<< HEAD
     return getattr(resp, "body", resp)
-=======
->>>>>>> 977f3c0a
 
 # ==================== 图片链接重写 ====================
 IMG_EXTS = (".png", ".jpg", ".jpeg", ".gif", ".webp", ".svg", ".bmp")
