import io
import json
import os
import re
import tempfile
from collections import OrderedDict
from functools import lru_cache
from datetime import timedelta
from typing import Dict, List, Optional, Tuple
from urllib.parse import quote, urlencode
import urllib.error
import urllib.request

import gradio as gr
from markdown import Markdown
from minio import Minio
from elasticsearch import Elasticsearch
from elasticsearch.exceptions import NotFoundError
from fastapi.responses import JSONResponse

try:
    from elastic_transport import Transport
except Exception:  # pragma: no cover - optional dependency guard
    Transport = None

try:
    import mammoth
except Exception:  # pragma: no cover - optional dependency guard
    mammoth = None

try:
    import textract
    try:
        from textract.exceptions import ShellError as TextractShellError  # type: ignore
    except Exception:  # pragma: no cover - optional dependency guard
        TextractShellError = Exception
except Exception:  # pragma: no cover - optional dependency guard
    textract = None
    TextractShellError = Exception

# ==================== 环境变量 ====================
MINIO_ENDPOINTS = os.getenv("MINIO_ENDPOINTS", "10.20.41.24:9005,10.20.40.101:9005").split(",")
MINIO_SECURE = os.getenv("MINIO_SECURE", "false").strip().lower() == "true"
MINIO_ACCESS_KEY = os.getenv("MINIO_ACCESS_KEY", "")
MINIO_SECRET_KEY = os.getenv("MINIO_SECRET_KEY", "")
DOC_BUCKET = os.getenv("DOC_BUCKET", "bucket")
DOC_PREFIX = os.getenv("DOC_PREFIX", "")
IMAGE_PUBLIC_BASE = os.getenv("IMAGE_PUBLIC_BASE", "http://10.20.41.24:9005")
SITE_TITLE = os.getenv("SITE_TITLE", "通号院文档知识库")
BIND_HOST = os.getenv("BIND_HOST", "0.0.0.0")
BIND_PORT = int(os.getenv("BIND_PORT", "7861"))
MATHJAX_JS_URL = os.getenv(
    "MATHJAX_JS_URL",
    "http://10.20.41.24:9005/cdn/mathjax@3/es5/tex-mml-chtml.js",
)
ENABLE_GRADIO_QUEUE = os.getenv("ENABLE_GRADIO_QUEUE", "false").strip().lower() == "true"
ES_HOSTS = [h.strip() for h in os.getenv("ES_HOSTS", "http://localhost:9200").split(",") if h.strip()]
ES_INDEX = os.getenv("ES_INDEX", "mkviewer-docs")
ES_USERNAME = os.getenv("ES_USERNAME", "")
ES_PASSWORD = os.getenv("ES_PASSWORD", "")
ES_VERIFY_CERTS = os.getenv("ES_VERIFY_CERTS", "true").strip().lower() == "true"
ES_TIMEOUT = int(os.getenv("ES_TIMEOUT", "10"))
ES_COMPAT_VERSION = os.getenv("ES_COMPAT_VERSION", "8").strip()
if ES_COMPAT_VERSION not in {"7", "8"}:  # Elasticsearch 7.x only accepts compat 7 or 8 headers
    ES_COMPAT_VERSION = "8"
ES_MAX_ANALYZED_OFFSET = int(os.getenv("ES_MAX_ANALYZED_OFFSET", "999999"))
if ES_MAX_ANALYZED_OFFSET <= 0:
    ES_MAX_ANALYZED_OFFSET = 999999

ES_ENABLED = bool(ES_HOSTS)

# Inject MathJax with a focused bootstrap that waits for the library to finish
# loading before typesetting and observes preview updates so formulas refresh
# whenever the rendered document changes.
_MATHJAX_HEAD_TEMPLATE = """

<script>
(function () {
    var SCRIPT_ID = 'mkv-mathjax-script';
    var PREVIEW_ID = 'doc-html-view';
    var SRC = '__MATHJAX_SRC__';
    var observer = null;
    var observedHost = null;
    var mathReady = false;
    var pending = false;
    var needsTypeset = true;
    var hostRetryTimer = null;

    function scheduleHostCheck() {
        if (hostRetryTimer !== null) {
            return;
        }
        hostRetryTimer = setTimeout(function () {
            hostRetryTimer = null;
            ensureObserver();
        }, 120);
    }

    function ensurePair(pairs, left, right, prepend) {
        for (var i = 0; i < pairs.length; i++) {
            if (pairs[i][0] === left && pairs[i][1] === right) {
                return pairs;
            }
        }
        if (prepend) {
            pairs.unshift([left, right]);
        } else {
            pairs.push([left, right]);
        }
        return pairs;
    }

    function configure(win) {
        if (!win) {
            return;
        }
        var cfg = win.MathJax = win.MathJax || {};
        var tex = cfg.tex = cfg.tex || {};
        var inlinePairs = tex.inlineMath ? tex.inlineMath.slice() : [];
        var displayPairs = tex.displayMath ? tex.displayMath.slice() : [];
        inlinePairs = ensurePair(inlinePairs, '$', '$', true);
        inlinePairs = ensurePair(inlinePairs, '\(', '\)', false);
        displayPairs = ensurePair(displayPairs, '$$', '$$', true);
        displayPairs = ensurePair(displayPairs, '\[', '\]', false);
        tex.inlineMath = inlinePairs;
        tex.displayMath = displayPairs;
        tex.processEscapes = true;
        tex.processEnvironments = true;
        var options = cfg.options = cfg.options || {};
        if (!options.ignoreHtmlClass) {
            options.ignoreHtmlClass = 'tex2jax_ignore';
        } else if (options.ignoreHtmlClass.indexOf('tex2jax_ignore') === -1) {
            options.ignoreHtmlClass += '|tex2jax_ignore';
        }
        var processClass = options.processHtmlClass || '';
        var requiredClasses = ['doc-preview', 'doc-preview-inner', 'docx-preview', 'arithmatex'];
        if (processClass) {
            var seen = processClass.split('|');
            for (var i = 0; i < requiredClasses.length; i++) {
                if (seen.indexOf(requiredClasses[i]) === -1) {
                    seen.push(requiredClasses[i]);
                }
            }
            processClass = seen.join('|');
        } else {
            processClass = requiredClasses.join('|');
        }
        options.processHtmlClass = processClass;
        if (!options.skipHtmlTags) {
            options.skipHtmlTags = ['script', 'noscript', 'style', 'textarea', 'pre', 'code'];
        }
        var startup = cfg.startup = cfg.startup || {};
        startup.typeset = false;
    }

<<<<<<< HEAD
    // Detect inline math spans that actually hold literal acronyms such as "(CTCS)"
    // surrounded by Chinese text. Require at least three alphanumeric characters to
    // avoid stripping short legitimate formulas like "(SO)".
    var literalAcronymPattern = /^\\\(([A-Z0-9]{3,}(?:[\/-][A-Z0-9]{2,})*)\\\)$/;
    var cjkCharPattern = /[\u3400-\u4dbf\u4e00-\u9fff\uf900-\ufaff]/;
    var cjkPunctPattern = /[\u3000-\u303f\uff01-\uff60\uffe2-\uffe6]/;
    var whitespacePattern = /\s/;

    function significantChar(text, reverse) {
        if (!text) {
            return '';
        }
        if (reverse) {
            for (var i = text.length - 1; i >= 0; i--) {
                var ch = text.charAt(i);
                if (!whitespacePattern.test(ch)) {
                    return ch;
                }
            }
        } else {
            for (var j = 0; j < text.length; j++) {
                var ch2 = text.charAt(j);
                if (!whitespacePattern.test(ch2)) {
                    return ch2;
                }
            }
        }
        return '';
    }

    function boundaryCharFromNode(node, reverse) {
        if (!node) {
            return '';
        }
        var type = node.nodeType;
        if (type === 3) {  // TEXT_NODE
            return significantChar(node.nodeValue, reverse);
        }
        if (type === 1) {  // ELEMENT_NODE
            return significantChar(node.textContent || '', reverse);
        }
        return '';
    }

    function findNeighborChar(node, reverse) {
        var current = node;
        while (current) {
            var sibling = reverse ? current.previousSibling : current.nextSibling;
            while (sibling) {
                var candidate = boundaryCharFromNode(sibling, reverse);
                if (candidate) {
                    return candidate;
                }
                sibling = reverse ? sibling.previousSibling : sibling.nextSibling;
            }
            current = current.parentNode;
        }
        return '';
    }

    function isCjkContext(ch) {
        if (!ch) {
            return false;
        }
        return cjkCharPattern.test(ch) || cjkPunctPattern.test(ch);
    }

    // Uppercase abbreviations wrapped by ``pymdownx.arithmatex`` are rendered inside
    // ``<span class="arithmatex">\(...\)</span>`` elements.  In practice we observed:
    //   1. Markdown and DOCX previews wrap literal acronyms in these spans when the
    //      source text already contained ASCII parentheses.
    //   2. MathJax dutifully treats them as inline math so the parentheses disappear.
    //   3. Earlier text-node rewrites overcorrected and removed legitimate formulas.
    // The pass below only rewrites spans whose content looks like a long acronym and
    // that appear next to CJK characters or punctuation, which is where the false
    // positives occur in the affected documents.
    function rewriteLiteralAcronymSpans(root) {
        if (!root || !root.querySelectorAll) {
            return;
        }
        var nodes = root.querySelectorAll('.arithmatex');
        for (var i = 0; i < nodes.length; i++) {
            var el = nodes[i];
            if (el.getAttribute('data-literal-acronym') === 'true' || el.classList.contains('literal-acronym')) {
                continue;
            }
            var text = el.textContent || '';
            var match = literalAcronymPattern.exec(text.trim());
            if (!match) {
                continue;
            }
            var prevChar = findNeighborChar(el, true);
            var nextChar = findNeighborChar(el, false);
            if (!isCjkContext(prevChar) && !isCjkContext(nextChar)) {
                continue;
            }
            el.textContent = '(' + match[1] + ')';
            el.classList.remove('arithmatex');
            el.classList.add('tex2jax_ignore', 'literal-acronym');
            el.setAttribute('data-literal-acronym', 'true');
=======
    var literalAcronymPattern = /\\\(([A-Z0-9]{2,}(?:[\/-][A-Z0-9]{2,})*)\\\)/g;

    function hasArithmatexAncestor(node) {
        while (node) {
            if (node.classList && node.classList.contains('arithmatex')) {
                return true;
            }
            node = node.parentNode;
        }
        return false;
    }

    function restoreLiteralAcronyms(root) {
        if (!root) {
            return;
        }
        var doc = root.ownerDocument || document;
        if (!doc.createTreeWalker || typeof NodeFilter === 'undefined') {
            return;
        }
        var walker = doc.createTreeWalker(root, NodeFilter.SHOW_TEXT, null, false);
        var targets = [];
        var node;
        while ((node = walker.nextNode())) {
            targets.push(node);
        }
        for (var i = 0; i < targets.length; i++) {
            var textNode = targets[i];
            if (hasArithmatexAncestor(textNode.parentNode)) {
                continue;
            }
            var text = textNode.nodeValue;
            if (!text || text.indexOf('\\(') === -1) {
                continue;
            }
            var replaced = text.replace(literalAcronymPattern, function (_, acronym) {
                return '(' + acronym + ')';
            });
            if (replaced !== text) {
                textNode.nodeValue = replaced;
            }
>>>>>>> 8e926b5d
        }
    }

    function normalizeArithmatex(root) {
        if (!root || !root.querySelectorAll) {
            return;
        }
        var doc = root.ownerDocument || document;
        if (!doc.createTreeWalker || typeof NodeFilter === 'undefined') {
            return;
        }
        var walker = doc.createTreeWalker(root, NodeFilter.SHOW_TEXT, null, false);
        var targets = [];
        var node;
        while ((node = walker.nextNode())) {
            targets.push(node);
        }
        for (var i = 0; i < targets.length; i++) {
            var textNode = targets[i];
            var text = textNode.nodeValue;
            if (!text || text.indexOf('\\(') === -1) {
                continue;
            }
            var rebuilt = '';
            var lastIndex = 0;
            var changed = false;
            literalPattern.lastIndex = 0;
            var match;
            while ((match = literalPattern.exec(text)) !== null) {
                var start = match.index;
                var end = start + match[0].length;
                rebuilt += text.slice(lastIndex, start);
                var acronym = match[1];
                var leftChar = nearestChar(text, start, true);
                var rightChar = nearestChar(text, end, false);
                if (shouldRestoreLiteral(acronym, leftChar, rightChar)) {
                    rebuilt += '(' + acronym + ')';
                    changed = true;
                } else {
                    rebuilt += match[0];
                }
                lastIndex = end;
            }
            if (changed) {
                rebuilt += text.slice(lastIndex);
                textNode.nodeValue = rebuilt;
            }
        }
    }

    function requestTypeset(host) {
        var target = host || document.getElementById(PREVIEW_ID);
        if (!target || (typeof target.isConnected === 'boolean' && !target.isConnected)) {
            needsTypeset = true;
            scheduleHostCheck();
            return;
        }
        if (observedHost !== target) {
            ensureObserver(target);
        }
        if (!mathReady || !(window.MathJax && window.MathJax.typesetPromise)) {
            needsTypeset = true;
            return;
        }
        needsTypeset = false;
        if (pending) {
            return;
        }
        pending = true;
        normalizeArithmatex(target);
<<<<<<< HEAD
        rewriteLiteralAcronymSpans(target);
=======
        restoreLiteralAcronyms(target);
>>>>>>> 8e926b5d
        window.MathJax.typesetPromise([target]).then(function () {
            pending = false;
            if (needsTypeset) {
                requestTypeset(target);
            }
        }, function (err) {
            pending = false;
            console.error('[mkviewer] MathJax 渲染失败', err);
            if (needsTypeset) {
                requestTypeset(target);
            }
        });
    }

    function observe(host) {
        if (!window.MutationObserver || !host) {
            return;
        }
        if (observer) {
            observer.disconnect();
        }
        observer = new MutationObserver(function (mutations) {
            for (var i = 0; i < mutations.length; i++) {
                var type = mutations[i].type;
                if (type === 'childList' || type === 'characterData') {
                    needsTypeset = true;
                    requestTypeset(host);
                    break;
                }
            }
        });
        observer.observe(host, {childList: true, subtree: true, characterData: true});
        observedHost = host;
    }

    function ensureObserver(target) {
        var host = target || document.getElementById(PREVIEW_ID);
        if (!host || (typeof host.isConnected === 'boolean' && !host.isConnected)) {
            observedHost = null;
            if (observer) {
                observer.disconnect();
                observer = null;
            }
            scheduleHostCheck();
            return;
        }
        if (observedHost !== host) {
            observe(host);
        }
        if (needsTypeset) {
            requestTypeset(host);
        }
    }

    function onStartup() {
        mathReady = true;
        if (needsTypeset) {
            requestTypeset();
        }
    }

    function whenMathJaxReady() {
        if (window.MathJax && window.MathJax.startup && window.MathJax.startup.promise) {
            window.MathJax.startup.promise.then(function () {
                onStartup();
            }).catch(function (err) {
                console.error('[mkviewer] MathJax 启动失败', err);
            });
        } else if (window.MathJax && window.MathJax.typesetPromise) {
            onStartup();
        }
    }

    function loadScript(doc) {
        if (!doc) {
            return;
        }
        var existing = doc.getElementById(SCRIPT_ID);
        if (existing) {
            whenMathJaxReady();
            return;
        }
        var head = doc.head || doc.getElementsByTagName('head')[0] || doc.documentElement;
        if (!head) {
            console.error('[mkviewer] 找不到 <head> 元素，无法加载 MathJax');
            return;
        }
        var script = doc.createElement('script');
        script.id = SCRIPT_ID;
        script.src = SRC;
        script.async = true;
        script.addEventListener('error', function (err) {
            console.error('[mkviewer] MathJax 脚本加载失败', err);
        });
        script.addEventListener('load', function () {
            whenMathJaxReady();
        });
        head.appendChild(script);
    }

    function init() {
        configure(window);
        ensureObserver();
        loadScript(document);
    }

    if (document.readyState === 'loading') {
        document.addEventListener('DOMContentLoaded', init);
    } else {
        init();
    }

    setInterval(ensureObserver, 2000);
})();
</script>
"""


MATHJAX_HEAD = _MATHJAX_HEAD_TEMPLATE.replace("__MATHJAX_SRC__", MATHJAX_JS_URL)

LAYOUT_FALLBACK_HEAD = """
<style>
/* Minimal layout helpers that load with the page head to avoid flash-of-column
   issues when the main stylesheet is still downloading. */
body {
    margin: 0;
    font-family: "PingFang SC","Microsoft YaHei","Source Han Sans SC","Helvetica Neue",Arial,sans-serif;
}
.gradio-container {
    max-width: 1880px;
    width: 100%;
    margin: 0 auto;
    padding: 16px 16px 40px;
}
.gradio-container .gr-row {
    display: flex;
    flex-direction: row !important;
    flex-wrap: wrap;
    align-items: flex-start;
    gap: 20px;
}
#layout-main {
    flex-wrap: nowrap;
    align-items: flex-start;
}
#layout-main > .sidebar-col {
    flex: 0 0 300px;
    max-width: 360px;
}
#layout-main > .content-col {
    flex: 1 1 auto;
    min-width: 0;
}
@media (max-width: 768px) {
    .gradio-container {
        padding: 10px 14px 32px;
    }
    .gradio-container .gr-row {
        flex-direction: column !important;
    }
    #layout-main {
        flex-wrap: wrap;
    }
    #layout-main > .sidebar-col,
    #layout-main > .content-col {
        max-width: none;
        flex: 1 1 auto;
    }
}
</style>
"""


# ==================== MinIO 连接 ====================
_client = None
_active_ep = None

def connect() -> Tuple[Minio, str]:
    global _client, _active_ep
    if _client is not None:
        return _client, _active_ep
    last = None
    for ep in [e.strip() for e in MINIO_ENDPOINTS if e.strip()]:
        try:
            c = Minio(ep, access_key=MINIO_ACCESS_KEY, secret_key=MINIO_SECRET_KEY, secure=MINIO_SECURE)
            c.list_buckets()
            _client, _active_ep = c, ep
            return c, ep
        except Exception as e:
            last = e
    raise RuntimeError(f"无法连接 MinIO：{MINIO_ENDPOINTS} 最后错误：{last}")

# ==================== Elasticsearch 连接 ====================
_es_client: Optional[Elasticsearch] = None


@lru_cache(maxsize=2)
def _compat_transport_class(compat_header: str):
    """Return a Transport subclass that enforces compatibility headers."""
    if Transport is None:  # pragma: no cover - optional dependency guard
        return None

    from inspect import signature, Parameter

    base_sig = signature(Transport.perform_request)
    base_params = base_sig.parameters
    accepts = set(base_params)
    has_var_kw = any(p.kind == Parameter.VAR_KEYWORD for p in base_params.values())

    param_key = None
    for candidate in ("params", "query_params", "query"):
        if candidate in accepts:
            param_key = candidate
            break

    body_key = None
    for candidate in ("body", "request_body"):
        if candidate in accepts:
            body_key = candidate
            break

    class _CompatTransport(Transport):
        def perform_request(self, method, path, params=None, headers=None, body=None, **kwargs):
            hdrs = dict(headers or {})
            # Always overwrite the negotiated compatibility headers because the
            # client populates them with its native major version ("=9") by
            # default, which Elasticsearch 7.x rejects.  Relying on
            # ``setdefault`` or only filling missing keys leaves the
            # incompatible version in place.
            hdrs["accept"] = compat_header
            hdrs["content-type"] = compat_header

            call_kwargs = dict(kwargs)
            request_path = path

            if params is not None:
                if param_key:
                    call_kwargs[param_key] = params
                elif has_var_kw:
                    call_kwargs["params"] = params
                elif params:  # fall back to encoding params into the path
                    query = urlencode(params, doseq=True)
                    sep = "&" if "?" in request_path else "?"
                    request_path = f"{request_path}{sep}{query}"

            if "headers" in accepts or has_var_kw:
                merged = dict(call_kwargs.get("headers", {}))
                merged.update(hdrs)
                call_kwargs["headers"] = merged
            elif hdrs and hdrs != call_kwargs.get("headers"):
                # If the transport truly lacks a headers argument we cannot
                # attach them dynamically, so raise a clear error.
                raise TypeError("Underlying transport does not accept 'headers'")

            if body is not None:
                if body_key:
                    call_kwargs[body_key] = body
                elif has_var_kw:
                    call_kwargs["body"] = body
                else:
                    raise TypeError("Underlying transport does not accept request bodies")

            return super().perform_request(method, request_path, **call_kwargs)

    return _CompatTransport


def es_connect() -> Elasticsearch:
    if not ES_ENABLED:
        raise RuntimeError("未配置 Elasticsearch 主机")
    global _es_client
    if _es_client is not None:
        return _es_client
    kwargs = {
        "hosts": ES_HOSTS,
        "verify_certs": ES_VERIFY_CERTS,
        "request_timeout": ES_TIMEOUT,
    }
    # The Elasticsearch server rejects requests whose Accept/Content-Type advertise
    # a future major version (e.g. "compatible-with=9") with HTTP 400.  Explicitly
    # pinning the compatibility headers avoids the "media_type_header_exception"
    # that surfaced when refreshing the tree view.
    compat_header = f"application/vnd.elasticsearch+json; compatible-with={ES_COMPAT_VERSION}"
    # Some helper APIs overwrite per-request headers, so wrap the transport to
    # guarantee that every call carries the compatibility header instead of the
    # client default (which advertised version 9 and triggered HTTP 400).
    compat_transport = _compat_transport_class(compat_header)
    if compat_transport is not None:
        kwargs["transport_class"] = compat_transport
    kwargs["headers"] = {
        "accept": compat_header,
        "content-type": compat_header,
    }
    if ES_USERNAME or ES_PASSWORD:
        kwargs["basic_auth"] = (ES_USERNAME, ES_PASSWORD)
    _es_client = Elasticsearch(**kwargs)
    ensure_es_index(_es_client)
    return _es_client


def ensure_es_index(es: Elasticsearch) -> None:
    if es.indices.exists(index=ES_INDEX):
        return
    es.indices.create(
        index=ES_INDEX,
        mappings={
            "properties": {
                "path": {"type": "keyword"},
                "title": {"type": "keyword"},
                "content": {"type": "text"},
                "etag": {"type": "keyword"},
                "ext": {"type": "keyword"},
            }
        },
    )


def _es_search_request(
    es: Elasticsearch,
    body: Dict,
    params: Optional[Dict] = None,
    *,
    index: Optional[str] = None,
):
    """Execute a search request while preserving compatibility across client versions."""

    search_index = index or ES_INDEX
    search_params = params or {}
    search_kwargs = {"index": search_index, "body": body}

    if not search_params:
        return es.search(**search_kwargs)

    attempt_errors: List[str] = []
    last_type_error: Optional[TypeError] = None

    def _record_type_error(label: str, exc: TypeError) -> None:
        nonlocal last_type_error
        attempt_errors.append(f"{label}: {exc}")
        last_type_error = exc

    def _try_call(label: str, func):
        try:
            return func()
        except TypeError as exc:
            _record_type_error(label, exc)
            return None

    direct_result = _try_call(
        "es.search(**search_params)",
        lambda: es.search(**search_kwargs, **search_params),
    )
    if direct_result is not None:
        return direct_result

    params_result = _try_call(
        "es.search(params=…)",
        lambda: es.search(**search_kwargs, params=search_params),
    )
    if params_result is not None:
        return params_result

    query_params_result = _try_call(
        "es.search(query_params=…)",
        lambda: es.search(**search_kwargs, query_params=search_params),
    )
    if query_params_result is not None:
        return query_params_result

    options = getattr(es, "options", None)
    option_clients: List[Tuple[str, Elasticsearch]] = []
    if callable(options):
        option_with_params = _try_call(
            "es.options(params=…)",
            lambda: options(params=search_params),
        )
        if option_with_params is not None:
            option_clients.append(("es.options(params=…)", option_with_params))

        option_with_query_params = _try_call(
            "es.options(query_params=…)",
            lambda: options(query_params=search_params),
        )
        if option_with_query_params is not None:
            option_clients.append(("es.options(query_params=…)", option_with_query_params))

        option_default = _try_call("es.options()", lambda: options())
        if option_default is not None:
            option_clients.append(("es.options()", option_default))

    for label, client in option_clients:
        no_param_result = _try_call(
            f"{label}.search()",
            lambda c=client: c.search(**search_kwargs),
        )
        if no_param_result is not None:
            return no_param_result

        direct_option_result = _try_call(
            f"{label}.search(**search_params)",
            lambda c=client: c.search(**search_kwargs, **search_params),
        )
        if direct_option_result is not None:
            return direct_option_result

        option_params_result = _try_call(
            f"{label}.search(params=…)",
            lambda c=client: c.search(**search_kwargs, params=search_params),
        )
        if option_params_result is not None:
            return option_params_result

        option_query_params_result = _try_call(
            f"{label}.search(query_params=…)",
            lambda c=client: c.search(**search_kwargs, query_params=search_params),
        )
        if option_query_params_result is not None:
            return option_query_params_result

    transport = getattr(es, "transport", None)
    if transport is not None:
        def _transport_call():
            path_builder = getattr(es, "_make_path", None)
            path = None
            if callable(path_builder):
                try:
                    path = path_builder(search_index, "_search")
                except Exception:
                    path = None
            if not path:
                idx = search_index
                if isinstance(idx, (list, tuple)):
                    idx = ",".join(idx)
                path = "/_search" if not idx else f"/{idx}/_search"
            return transport.perform_request(
                "POST",
                path,
                params=search_params,
                body=body,
            )

        transport_result = _try_call("transport.perform_request", _transport_call)
        if transport_result is not None:
            return transport_result

    if last_type_error is not None:
        raise TypeError(
            f"{last_type_error} (search attempts: {'; '.join(attempt_errors)})"
        ) from last_type_error

    return es.search(**search_kwargs)

# ==================== 图片链接重写 ====================
IMG_EXTS = (".png", ".jpg", ".jpeg", ".gif", ".webp", ".svg", ".bmp")
# 支持的文档类型
SUPPORTED_EXTS = {
    ".md": "markdown",
    ".markdown": "markdown",
    ".docx": "docx",
    ".doc": "doc",
}
MARKDOWN_EXTENSIONS = [
    "fenced_code",
    "tables",
    "codehilite",
    "toc",
    "pymdownx.arithmatex",
]
MARKDOWN_EXTENSION_CONFIGS = {
    "toc": {"permalink": False},
    "pymdownx.arithmatex": {
        "generic": True,
        "tex_inline_wrap": [r"\(", r"\)"],
        "tex_block_wrap": [r"\[", r"\]"],
    },
}


_LITERAL_ACRONYM_PATTERN = re.compile(r"\\\(([A-Z0-9]+(?:[\/-][A-Z0-9]+)*)\\\)")


def _is_cjk_char(ch: str) -> bool:
    if not ch:
        return False
    return bool(re.search(r"[\u3040-\u30FF\u3400-\u9FFF\uF900-\uFAFF\uFF00-\uFFEF]", ch))


def _is_ascii_word_char(ch: str) -> bool:
    return bool(ch and re.match(r"[A-Za-z0-9]", ch))


def _restore_literal_acronyms(text: str) -> str:
    """Collapse escaped acronym parentheses back to literals when context allows."""

    if not text or "\\(" not in text:
        return text

    def _should_restore(inner: str, left: Optional[str], right: Optional[str]) -> bool:
        if not inner or len(inner) <= 2:
            return False
        if not re.fullmatch(r"[A-Z0-9]+(?:[\/-][A-Z0-9]+)*", inner):
            return False
        if _is_cjk_char(left) or _is_cjk_char(right):
            return True
        if _is_ascii_word_char(left) or _is_ascii_word_char(right):
            return False
        return True

    def _repl(match: re.Match) -> str:
        inner = match.group(1)
        start, end = match.span()
        left = text[start - 1] if start > 0 else None
        right = text[end] if end < len(text) else None
        if _should_restore(inner, left, right):
            return f"({inner})"
        return match.group(0)

    return _LITERAL_ACRONYM_PATTERN.sub(_repl, text)
#IMG_EXTS 是一个包含常见图片文件扩展名的元组。它用于快速检查一个文件路径是否以这些扩展名结尾，以确定其是否为图片文件。


def _render_markdown_toc(tokens: List[Dict[str, object]]) -> str:
    """Render a nested table of contents structure from Markdown toc_tokens."""

    def _build(items: List[Dict[str, object]]) -> str:
        parts: List[str] = []
        for item in items:
            name = str(item.get("name") or "").strip()
            anchor = str(item.get("id") or "").strip()
            if not name or not anchor:
                continue
            parts.append("<li>")
            parts.append(f"<a href='#{_esc(anchor)}'>{_esc(name)}</a>")
            children = item.get("children") or []
            if isinstance(children, list):
                child_html = _build(children)
                if child_html:
                    parts.append(child_html)
            parts.append("</li>")
        if not parts:
            return ""
        return "<ul class='toc-list'>" + "".join(parts) + "</ul>"

    tree_html = _build(tokens)
    if not tree_html:
        return ""
    return "<div class='toc-tree'>" + tree_html + "</div>"
def _to_public_image_url(path: str) -> str:
    p = path.strip().lstrip("./").lstrip("/")
    parts = [quote(seg) for seg in p.split("/")]
    return IMAGE_PUBLIC_BASE.rstrip("/") + "/" + "/".join(parts)  

#.rstrip("/"): 移除 IMAGE_PUBLIC_BASE 末尾的 /，以避免出现双斜杠。
#path.strip(): 移除路径字符串开头和结尾的空白字符。
#.lstrip("./"): 移除字符串开头的 ./ 序列（如果存在）。
#.lstrip("/"): 移除字符串开头的 / 字符（如果存在）。
def rewrite_image_links(md_text: str) -> str:
    def repl_md(m):
        alt, url = m.group(1), m.group(2).strip()
        if re.match(r"^https?://", url):
            return m.group(0)
        lower = url.lower()
        if lower.endswith(IMG_EXTS) or any(lower.startswith(p) for p in ("images/","./images/","../images/")):
            return f"![{alt}]({_to_public_image_url(url)})"
        return m.group(0)

    md_text = re.sub(r"!\[([^\]]*)\]\(([^)]+)\)", repl_md, md_text)

    def repl_img(m):
        url = m.group(1).strip()
        if re.match(r"^https?://", url):
            return m.group(0)
        return m.group(0).replace(m.group(1), _to_public_image_url(url))

    md_text = re.sub(r"<img[^>]+src=\"([^\"]+)\"", repl_img, md_text, flags=re.IGNORECASE)
    md_text = re.sub(r"<img[^>]+src='([^']+)'", repl_img, md_text, flags=re.IGNORECASE)
    return md_text

# ==================== 文档转换辅助 ====================

def _docx_from_bytes(data: bytes) -> Tuple[str, str]:
    if mammoth is None:
        raise RuntimeError("未安装 mammoth，无法预览 DOCX 文档。")
    try:
        html_result = mammoth.convert_to_html(io.BytesIO(data))
        text_result = mammoth.extract_raw_text(io.BytesIO(data))
    except Exception as exc:  # pragma: no cover - 依赖第三方解析
        raise RuntimeError(f"DOCX 解析失败：{exc}") from exc
    text = text_result.value
    html = "<div class='docx-preview'>" + html_result.value + "</div>"
    return text, html

# ==================== 缓存（按 ETag） ====================
class LRU:
    def __init__(self, capacity: int = 512):
        self.cap = capacity
        self.od: OrderedDict[str, tuple] = OrderedDict()
    def get(self, k):
        if k in self.od:
            self.od.move_to_end(k)
            return self.od[k]
        return None
    def set(self, k, v):
        self.od[k] = v
        self.od.move_to_end(k)
        if len(self.od) > self.cap:
            self.od.popitem(last=False)
    def clear(self):
        self.od.clear()

DOC_CACHE = LRU(512)  # key -> (etag, doc_type, text, html, toc)

TREE_DOCS: List[Dict[str, str]] = []

# ==================== 列表/读取 ====================

def list_documents() -> List[Dict[str, str]]:
    c, _ = connect()
    objs = c.list_objects(DOC_BUCKET, prefix=DOC_PREFIX or None, recursive=True)
    docs: List[Dict[str, str]] = []
    for o in objs:
        name = o.object_name
        ext = os.path.splitext(name)[1].lower()
        doc_type = SUPPORTED_EXTS.get(ext)
        if not doc_type:
            continue
        etag = getattr(o, "etag", None) or getattr(o, "_etag", None) or ""
        docs.append({"key": name, "etag": etag, "ext": ext, "doc_type": doc_type})
    docs.sort(key=lambda x: x["key"].lower())
    return docs


def _plain_text_html(text: str) -> str:
    if not text.strip():
        return "<div class='doc-preview-inner doc-preview-empty'><em>文档为空</em></div>"
    esc = _esc(text)
    return "<div class='doc-preview-inner'>" + esc.replace("\n", "<br>") + "</div>"



def get_document(key: str, known_etag: Optional[str] = None) -> Tuple[str, str, str, str, str]:
    """返回 (etag, doc_type, text, html, toc)。"""
    c, _ = connect()
    ext = os.path.splitext(key)[1].lower()
    doc_type = SUPPORTED_EXTS.get(ext)
    if not doc_type:
        raise RuntimeError(f"不支持的文件类型：{ext}")
    if known_etag is None:
        stat = c.stat_object(DOC_BUCKET, key)
        etag = getattr(stat, "etag", None) or getattr(stat, "_etag", None) or ""
    else:
        etag = known_etag
    cached = DOC_CACHE.get(key)
    if cached and cached[0] == etag:
        return cached
    resp = c.get_object(DOC_BUCKET, key)
    data = resp.read()
    resp.close(); resp.release_conn()

    toc_html = ""
    if doc_type == "markdown":
        text = data.decode("utf-8", errors="ignore")
        text2 = rewrite_image_links(text)
        md_renderer = Markdown(
            extensions=MARKDOWN_EXTENSIONS,
            extension_configs=MARKDOWN_EXTENSION_CONFIGS,
        )
        rendered = md_renderer.convert(text2)
        toc_html = _render_markdown_toc(getattr(md_renderer, "toc_tokens", []))
        html = "<div class='doc-preview-inner markdown-body'>" + rendered + "</div>"
    elif doc_type == "docx":
        text, html = _docx_from_bytes(data)
    elif doc_type == "doc":
        converted = False
        if data.startswith(b"PK"):
            try:
                text, html = _docx_from_bytes(data)
                converted = True
            except Exception:
                # 如果伪装成 DOCX 的 DOC 解析失败，继续尝试传统流程
                pass
        if not converted:
            if textract is None:
                raise RuntimeError("未安装 textract 或其依赖，无法预览 DOC 文档。")
            try:
                with tempfile.NamedTemporaryFile(suffix=".doc", delete=False) as tmp:
                    tmp.write(data)
                    tmp.flush()
                    tmp_name = tmp.name
                try:
                    text_bytes = textract.process(tmp_name)
                finally:
                    if os.path.exists(tmp_name):
                        os.unlink(tmp_name)
            except TextractShellError as exc:  # pragma: no cover - 依赖外部命令
                fallback = _decode_possible_text(data)
                if fallback is None:
                    fallback = f"无法解析为有效的 Word 文档：{exc}"
                text = fallback
                html = _plain_text_html(text)
            except Exception as exc:  # pragma: no cover - 其它未知错误
                raise RuntimeError(f"DOC 解析失败：{exc}") from exc
            else:
                text = text_bytes.decode("utf-8", errors="ignore")
                html = _plain_text_html(text)
    else:  # pragma: no cover - 理论上不会走到
        raise RuntimeError(f"未知文档类型：{doc_type}")

    text = _restore_literal_acronyms(text)
    html = _restore_literal_acronyms(html)

    DOC_CACHE.set(key, (etag, doc_type, text, html, toc_html))
    return etag, doc_type, text, html, toc_html

# ==================== 目录树 ====================

def build_tree(files: List[str], base_prefix: str = "") -> Dict:
    tree: Dict = {}
    for key in files:
        rel = key[len(base_prefix):] if base_prefix and key.startswith(base_prefix) else key
        parts = [p for p in rel.split("/") if p]
        cur = tree
        for i, p in enumerate(parts):
            if i == len(parts) - 1:
                cur.setdefault("__files__", []).append(key)
            else:
                cur = cur.setdefault(p, {})
    return tree


def _esc(t: str) -> str:
    return t.replace("&", "&amp;").replace("<", "&lt;").replace(">", "&gt;")


def _decode_possible_text(data: bytes) -> Optional[str]:
    """Attempt to coerce binary bytes into readable text for malformed DOC files."""
    if not data:
        return None
    sample = data.strip(b"\x00")
    if not sample:
        return None
    encodings = ("utf-8", "gbk", "gb2312", "latin-1")
    for enc in encodings:
        try:
            text = sample.decode(enc)
        except UnicodeDecodeError:
            continue
        normalized = text.replace("\r\n", "\n").replace("\r", "\n")
        preview = normalized[:2000]
        total = len(preview)
        if not total:
            continue
        printable = sum(1 for ch in preview if ch.isprintable() or ch in "\n\t")
        if printable / total < 0.6:
            continue
        cleaned = normalized.strip()
        if cleaned:
            return cleaned
    return None


def _file_icon(name: str) -> str:
    ext = os.path.splitext(name)[1].lower()
    if ext in (".doc", ".docx"):
        return "📄"
    return "📝"


def render_tree_html(tree: Dict, expand_all: bool = True) -> str:
    html: List[str] = []
    open_attr = " open" if expand_all else ""
    def rec(node: Dict):
        dirs = sorted([k for k in node.keys() if k != "__files__"], key=str.lower)
        for d in dirs:
            html.append(f"<details{open_attr}><summary>📁 {_esc(d)}</summary>")
            rec(node[d])
            html.append("</details>")
        for key in sorted(node.get("__files__", []), key=str.lower):
            name = key.split("/")[-1]
            link = "?" + urlencode({"key": key})
            html.append(f"<div class='file'>{_file_icon(name)} <a href='{link}'>{_esc(name)}</a></div>")
    rec(tree)
    return "".join(html) if html else "<em>没有找到可预览的文档</em>"


def sync_elasticsearch(docs: List[Dict[str, str]], force: bool = False) -> str:
    if not ES_ENABLED:
        return "<em>未启用 Elasticsearch，跳过索引同步</em>"
    if not docs:
        return "<em>索引同步完成：无可用文档</em>"
    try:
        es = es_connect()
    except Exception as exc:  # pragma: no cover - 运行时依赖外部服务
        return f"<em>索引同步失败：{_esc(str(exc))}</em>"

    try:
        existing_resp = _es_search_request(
            es,
            {
                "size": 10000,
                "query": {"match_all": {}},
                "_source": ["etag"],
            },
        )
        existing_map = {hit["_id"]: hit["_source"].get("etag", "") for hit in existing_resp.get("hits", {}).get("hits", [])}
    except NotFoundError:
        existing_map = {}
    except Exception as exc:  # pragma: no cover - 运行时依赖外部服务
        return f"<em>读取索引失败：{_esc(str(exc))}</em>"

    doc_keys = {d["key"] for d in docs}
    removed = 0
    for stale_id in [k for k in existing_map.keys() if k not in doc_keys]:
        try:
            es.options(ignore_status=[404]).delete(index=ES_INDEX, id=stale_id)
            removed += 1
        except Exception:
            pass

    updated = 0
    errors: List[str] = []
    for doc in docs:
        key = doc["key"]
        etag_hint = doc.get("etag")
        if not force and existing_map.get(key) == etag_hint:
            continue
        try:
            etag, doc_type, text, _, _ = get_document(key, known_etag=etag_hint)
        except Exception as exc:
            errors.append(f"{key}: {exc}")
            continue
        if not text.strip():
            continue
        body = {
            "path": key,
            "title": key.split("/")[-1],
            "content": text,
            "etag": etag,
            "ext": doc_type,
        }
        try:
            es.index(index=ES_INDEX, id=key, document=body)
            updated += 1
        except Exception as exc:  # pragma: no cover - 运行时依赖外部服务
            errors.append(f"{key}: {exc}")
    if updated or removed:
        try:
            es.indices.refresh(index=ES_INDEX)
        except Exception:
            pass
    msg = f"索引同步完成：更新 {updated} 项，移除 {removed} 项"
    if errors:
        escaped = ", ".join(_esc(e) for e in errors[:5])
        more = "" if len(errors) <= 5 else f" 等 {len(errors)} 项"
        msg += f"<br><small>部分文档未入索引：{escaped}{more}</small>"
    return msg

GLOBAL_CSS = """
<style>
:root {
    --brand-primary:#1458d6;
    --brand-primary-soft:#3c7bff;
    --brand-primary-ghost:rgba(20,88,214,0.08);
    --brand-bg:#f1f5fb;
    --brand-card:#ffffff;
    --brand-text:#1f2937;
    --brand-muted:#64748b;
    --brand-border:rgba(20,88,214,0.16);
    --brand-shadow:0 18px 42px rgba(20,88,214,0.15);
    --brand-radius:22px;
}
body, body * {
    font-family:"PingFang SC","Microsoft YaHei","Source Han Sans SC","Helvetica Neue",Arial,sans-serif !important;
    color:var(--brand-text);
}
body {
    background:linear-gradient(160deg,#eef3fc 0%,#f8fbff 55%,#ffffff 100%);
}
.gradio-container {
    background:transparent !important;
    max-width:1880px;
    width:100%;
    margin:0 auto;
    padding:16px 20px 56px;
}
.gradio-container .block.padded {
    background:transparent;
    border:none;
    box-shadow:none;
}
.gradio-container .prose h1,
.gradio-container .prose h2,
.gradio-container .prose h3 {
    color:var(--brand-text);
    font-weight:600;
}
.gradio-container .prose a { color:var(--brand-primary); }
.gradio-container .prose code {
    font-family:"Fira Code","JetBrains Mono","SFMono-Regular",Consolas,monospace;
    background:var(--brand-primary-ghost);
    padding:2px 6px;
    border-radius:6px;
}
.gradio-container button {
    border-radius:999px !important;
    font-weight:600;
    transition:transform .2s ease,box-shadow .2s ease;
}
.gradio-container button.primary,
.gradio-container button[aria-label="搜索"],
.gradio-container button[aria-label="刷新树"] {
    background:linear-gradient(135deg,var(--brand-primary),var(--brand-primary-soft));
    border:none;
    color:#fff;
}
.gradio-container button.primary:hover,
.gradio-container button[aria-label="搜索"]:hover,
.gradio-container button[aria-label="刷新树"]:hover {
    transform:translateY(-1px);
    box-shadow:0 12px 26px rgba(20,88,214,0.25);
}
.mkv-topbar {
    display:flex;
    align-items:center;
    justify-content:space-between;
    background:var(--brand-card);
    border-radius:var(--brand-radius);
    border:1px solid var(--brand-border);
    padding:18px 26px;
    box-shadow:var(--brand-shadow);
    position:sticky;
    top:12px;
    z-index:10;
}
.mkv-brand {
    display:flex;
    align-items:center;
    gap:14px;
}
.mkv-logo {
    width:46px;
    height:46px;
    border-radius:14px;
    background:linear-gradient(135deg,var(--brand-primary),var(--brand-primary-soft));
    display:flex;
    align-items:center;
    justify-content:center;
    color:#fff;
    font-weight:700;
    font-size:1.2rem;
    letter-spacing:.02em;
    box-shadow:0 12px 22px rgba(20,88,214,0.28);
}
.mkv-brand-title {
    font-size:1.32rem;
    font-weight:700;
}
.mkv-brand-subtitle {
    margin-top:2px;
    font-size:.92rem;
    color:var(--brand-muted);
}
.mkv-links {
    display:flex;
    align-items:center;
    gap:16px;
    font-size:.95rem;
}
.mkv-link {
    color:var(--brand-primary);
    font-weight:600;
    text-decoration:none;
    padding:8px 16px;
    border-radius:999px;
    background:var(--brand-primary-ghost);
    transition:all .2s ease;
}
.mkv-link:hover {
    color:#fff;
    background:linear-gradient(135deg,var(--brand-primary),var(--brand-primary-soft));
    box-shadow:0 12px 26px rgba(20,88,214,0.2);
}
.mkv-hero {
    margin:22px 0 18px;
    padding:28px 32px;
    border-radius:var(--brand-radius);
    background:var(--brand-card);
    border:1px solid var(--brand-border);
    box-shadow:var(--brand-shadow);
}
.mkv-hero h1 {
    font-size:1.8rem;
    margin-bottom:10px;
}
.mkv-hero p {
    margin:0;
    color:var(--brand-muted);
    line-height:1.6;
}
.mkv-meta-bar {
    display:flex;
    flex-wrap:wrap;
    gap:12px;
    align-items:center;
    justify-content:space-between;
    margin-top:14px;
}
.mkv-meta {
    display:flex;
    flex-wrap:wrap;
    gap:12px;
    font-size:.95rem;
}
.mkv-meta span {
    padding:6px 12px;
    border-radius:999px;
    background:var(--brand-primary-ghost);
    color:var(--brand-primary);
}
.mkv-meta-link {
    margin-left:auto;
    display:flex;
    align-items:center;
}
.mkv-meta-link .mkv-link {
    white-space:nowrap;
}
.mkv-meta-link .mkv-link + .mkv-link {
    margin-left:12px;
}
.gr-row {
    display:flex;
    flex-direction:row !important;
    flex-wrap:wrap;
    align-items:flex-start;
    gap:20px !important;
}
#layout-main {
    flex-wrap:nowrap;
    align-items:flex-start;
}
#layout-main > .sidebar-col {
    flex:0 0 304px;
    max-width:368px;
}
#layout-main > .content-col {
    flex:1 1 auto;
    min-width:0;
}
.sidebar-col {
    font-size:.92rem;
}
.sidebar-col .controls {
    display:flex;
    flex-wrap:wrap;
    margin-bottom:12px;
}
.sidebar-col .controls > * + * {
    margin-left:10px;
}
.sidebar-heading h3 {
    margin-bottom:12px !important;
    color:var(--brand-muted);
    letter-spacing:.02em;
}
.sidebar-col .gr-button { min-width:104px; }
.sidebar-col .status-bar {
    margin:6px 0 0;
    color:var(--brand-muted);
    font-size:.9rem;
}
.sidebar-col .status-bar em { color:var(--brand-muted); }
.sidebar-sticky {
    position:sticky;
    top:32px;
    display:flex;
    flex-direction:column;
    gap:14px;
    align-self:flex-start;
}
.content-col {
    flex:1 1 640px;
    min-width:0;
}
.sidebar-tree {
    padding:16px 18px;
    background:var(--brand-card);
    border-radius:var(--brand-radius);
    border:1px solid var(--brand-border);
    box-shadow:var(--brand-shadow);
    max-height:60vh;
    overflow:auto;
}
.sidebar-tree summary,
.sidebar-tree .file {
    font-size:.9rem;
}
.sidebar-tree::-webkit-scrollbar { width:8px; }
.sidebar-tree::-webkit-scrollbar-thumb {
    background:rgba(20,88,214,0.25);
    border-radius:10px;
}
.sidebar-tree details { margin-left:.6rem; }
.sidebar-tree summary {
    cursor:pointer;
    padding:4px 8px;
    border-radius:10px;
    color:var(--brand-muted);
    transition:background .2s ease,color .2s ease;
}
.sidebar-tree summary:hover {
    background:rgba(20,88,214,0.12);
    color:var(--brand-primary);
}
.sidebar-tree .file {
    padding:4px 8px;
    border-radius:9px;
    color:var(--brand-text);
    transition:background .2s ease;
}
.sidebar-tree .file:hover {
    background:rgba(20,88,214,0.12);
}
.sidebar-tree .file a {
    color:var(--brand-primary);
    text-decoration:none;
    font-weight:500;
}
.sidebar-tree .file a:hover { text-decoration:underline; }
.search-input textarea,
.search-input input {
    border-radius:16px !important;
    border:1px solid var(--brand-border) !important;
    background:#f8fbff !important;
    padding:10px 16px !important;
    font-size:.9rem !important;
    box-shadow:none !important;
}
.search-title {
    font-weight:600;
    color:var(--brand-muted);
    margin:6px 0 4px;
    font-size:.88rem;
    letter-spacing:.02em;
}
.search-stack {
    display:flex;
    flex-direction:column;
    gap:10px;
}
.search-button button {
    width:100%;
    border-radius:16px !important;
    padding:10px 0 !important;
}
.reindex-stack {
    display:flex;
    flex-direction:column;
    margin-top:8px;
}
.reindex-stack > * + * {
    margin-top:8px;
}
.reindex-stack .gr-button {
    align-self:flex-start;
    min-width:130px;
}
.content-col {
    display:flex;
    flex-direction:column;
    gap:18px;
}
.content-card {
    background:var(--brand-card);
    border-radius:var(--brand-radius);
    border:1px solid var(--brand-border);
    box-shadow:var(--brand-shadow);
    padding:18px 24px;
}
.toc-col {
    position:sticky;
    top:126px;
    display:flex;
    flex-direction:column;
    gap:12px;
    align-self:flex-start;
}
.toc-heading h3 {
    margin-bottom:12px !important;
    color:var(--brand-muted);
}
.toc-card {
    background:var(--brand-card);
    border-radius:var(--brand-radius);
    border:1px solid var(--brand-border);
    box-shadow:var(--brand-shadow);
    padding:18px 20px;
    max-height:72vh;
    overflow:auto;
}
.toc-card::-webkit-scrollbar { width:8px; }
.toc-card::-webkit-scrollbar-thumb {
    background:rgba(20,88,214,0.25);
    border-radius:10px;
}
.toc-tree {
    font-size:.95rem;
    line-height:1.6;
}
.toc-tree > .toc-list { padding-left:0; }
.toc-tree ul {
    list-style:none;
    padding-left:1.1rem;
    margin:6px 0;
}
.toc-tree li { margin:4px 0; }
.toc-tree a {
    color:var(--brand-primary);
    text-decoration:none;
    font-weight:500;
}
.toc-tree a:hover { text-decoration:underline; }
.toc-empty {
    color:var(--brand-muted);
    font-size:.95rem;
    line-height:1.6;
}
.download-panel {
    margin-bottom:12px;
}
.download-actions {
    display:flex;
    justify-content:flex-start;
}
.download-button {
    display:inline-flex;
    align-items:center;
    gap:6px;
    padding:10px 18px;
    border-radius:14px;
    background:var(--brand-primary);
    color:#ffffff !important;
    font-weight:600;
    text-decoration:none;
    box-shadow:var(--brand-shadow);
    transition:transform .15s ease, box-shadow .15s ease;
}
.download-button:hover {
    transform:translateY(-1px);
    box-shadow:0 10px 20px rgba(20,88,214,0.2);
}
.doc-preview,
.plaintext-view textarea {
    width:100%;
    border-radius:18px !important;
    border:1px solid var(--brand-border) !important;
    background:#ffffff !important;
    box-shadow:var(--brand-shadow);
}
.doc-preview {
    padding:20px 22px;
    margin:0;
    line-height:1.72;
    font-size:1rem;
    box-sizing:border-box;
}
.doc-preview-inner {
    min-height:1rem;
}
.doc-preview-empty {
    color:var(--brand-muted);
}
.plaintext-view textarea {
    min-height:420px !important;
    font-family:"Fira Code","JetBrains Mono","SFMono-Regular",Consolas,monospace !important;
    font-size:.92rem !important;
    color:#0f172a !important;
}
.gradio-container .tab-nav button {
    font-weight:600;
    padding:10px 18px;
    border-radius:999px;
}
.gradio-container .tab-nav button[aria-selected="true"] {
    color:var(--brand-primary);
    background:var(--brand-primary-ghost);
}
.search-panel {
    padding:18px 22px;
    background:var(--brand-card);
    border-radius:var(--brand-radius);
    border:1px solid var(--brand-border);
    box-shadow:var(--brand-shadow);
}
.search-panel mark {
    background:rgba(20,88,214,0.18);
    color:var(--brand-text);
    border-radius:4px;
    padding:0 3px;
}
.search-snippet {
    margin-left:1.2rem;
    color:#334155;
    font-size:.94rem;
}
.search-snippet mark {
    background:rgba(20,88,214,0.18);
    color:var(--brand-text);
    border-radius:4px;
    padding:0 3px;
}
.badge {
    font-size:.82rem;
    color:var(--brand-muted);
}
.doc-error {
    margin-top:.6rem;
    padding:14px 18px;
    border-radius:14px;
    background:rgba(239,68,68,0.12);
    color:#b91c1c;
    border:1px solid rgba(239,68,68,0.25);
}
.markdown-body table {
    border-collapse:collapse;
    width:100%;
}
.markdown-body th,
.markdown-body td {
    border:1px solid rgba(20,88,214,0.18);
    padding:6px 10px;
}
.markdown-body blockquote {
    border-left:4px solid rgba(20,88,214,0.25);
    margin-left:0;
    padding-left:12px;
    color:var(--brand-muted);
}
.markdown-body .arithmatex {
    font-size:.92em;
}
.markdown-body mjx-container[jax="CHTML"] {
    font-size:.92em;
}
.markdown-body mjx-container[jax="CHTML"][display="true"] {
    margin:1.2em 0 !important;
}
@media (max-width:1100px) {
    .gradio-container {
        padding:12px 18px 40px;
    }
    .mkv-topbar {
        flex-direction:column;
        gap:12px;
        align-items:flex-start;
    }
    .sidebar-sticky { position:static; }
    .sidebar-tree { max-height:unset; }
    .toc-col { position:static; }
    .toc-card { max-height:unset; }
}
@media (max-width:768px) {
    .gradio-container { padding:10px 12px 32px; }
    .gr-row { flex-direction:column !important; }
    #layout-main { flex-wrap:wrap; }
    #layout-main > .sidebar-col,
    #layout-main > .content-col {
        max-width:none;
        flex:1 1 auto;
    }
}
</style>
"""

TREE_CSS = """
<style>
.markdown-body table {
    border-collapse:collapse;
    width:100%;
}
.markdown-body th,
.markdown-body td {
    border:1px solid rgba(20,88,214,0.18);
    padding:6px 10px;
}
.markdown-body blockquote {
    border-left:4px solid rgba(20,88,214,0.25);
    margin-left:0;
    padding-left:12px;
    color:var(--brand-muted);
}
.markdown-body .arithmatex {
    font-size:.92em;
}
.markdown-body mjx-container[jax="CHTML"] {
    font-size:.92em;
}
.markdown-body mjx-container[jax="CHTML"][display="true"] {
    margin:1.2em 0 !important;
}
</style>
"""

# ==================== 全文搜索 ====================

def make_snippet(text: str, q: str, width: int = 60) -> str:
    t = text
    ql = q.lower()
    tl = t.lower()
    pos = tl.find(ql)
    if pos < 0:
        return _esc(t[:width*2] + ("…" if len(t) > width*2 else ""))
    a = max(0, pos - width)
    b = min(len(t), pos + len(q) + width)
    snippet = t[a:b]
    # 简单高亮（大小写不敏感）
    snippet_html = _esc(snippet)
    pat = re.compile(re.escape(q), re.IGNORECASE)
    snippet_html = pat.sub(lambda m: f"<mark>{_esc(m.group(0))}</mark>", snippet_html)
    return ("…" if a>0 else "") + snippet_html + ("…" if b<len(t) else "")


def fulltext_search(query: str) -> str:
    query = (query or "").strip()
    if not query:
        return "<em>请输入关键字</em>"
    if not ES_ENABLED:
        return "<em>未配置 Elasticsearch，无法执行全文检索</em>"
    try:
        es = es_connect()
    except Exception as exc:  # pragma: no cover - 运行时依赖外部服务
        return f"<em>搜索服务不可用：{_esc(str(exc))}</em>"
    try:
        search_body = {
            "size": 200,
            # 使用 match 查询与 Postman 中保持一致，避免 multi_match 在仅有单字段时出现兼容性问题
            "query": {"match": {"content": {"query": query}}},
            "highlight": {
                "pre_tags": ["<mark>"],
                "post_tags": ["</mark>"],
                "fields": {"content": {"fragment_size": 120, "number_of_fragments": 3}},
                "max_analyzed_offset": ES_MAX_ANALYZED_OFFSET,
            },
        }
        resp = _es_search_request(
            es,
            search_body,
            params={"max_analyzed_offset": ES_MAX_ANALYZED_OFFSET},
        )
    except NotFoundError:
        return "<em>索引尚未建立，请先同步文档</em>"
    except Exception as exc:  # pragma: no cover - 运行时依赖外部服务
        return f"<em>检索失败：{_esc(str(exc))}</em>"
    hits = resp.get("hits", {}).get("hits", [])
    if not hits:
        return "<em>未找到匹配内容</em>"
    rows: List[str] = []
    for hit in hits:
        key = hit.get("_id") or ""
        title = key.split("/")[-1] if key else "未知文件"
        highlights = hit.get("highlight", {}).get("content", [])
        if highlights:
            snippet = "<br>".join(highlights)
        else:
            src = hit.get("_source", {})
            snippet = make_snippet(src.get("content", ""), query)
        score = hit.get("_score", 0.0)
        icon = _file_icon(key or title)
        rows.append(
            f"<div>{icon} <a href='?{urlencode({'key': key})}'>{_esc(title)}</a> "
            f"<span class='badge'>(相关度 {score:.2f})</span><br>"
            f"<div class='search-snippet'>{snippet}</div></div>"
        )
    return "".join(rows)

# ==================== 预签名下载链接 ====================

def download_link_html(key: str) -> str:
    c, ep = connect()
    url = c.presigned_get_object(DOC_BUCKET, key, expires=timedelta(hours=6))
    esc = _esc(url)
    return (
        "<div class='download-actions'>"
        f"<a class='download-button' href='{esc}' target='_blank' rel='noopener'>下载当前文件（有效 6 小时）</a>"
        "</div>"
    )

# ==================== Gradio UI ====================


def _hero_html(doc_total: Optional[int] = None) -> str:
    if doc_total is None:
        total_span = "<span>文档总数统计中…</span>"
    else:
        total_span = f"<span>文档总数：<strong>{doc_total}</strong></span>"
    meta_items = [total_span]
    feedback_links = [
        (
            "<a class='mkv-link mkv-feedback-link' href='http://10.20.41.24:9001/' "
            "target='_blank' rel='noopener'>文档问题反馈</a>"
        ),
        (
            "<a class='mkv-link mkv-feedback-link' href='http://10.20.40.101:7860/' "
            "target='_blank' rel='noopener'>通号院在线扫描类 PDF 解析工具</a>"
        ),
    ]
    feedback_link = "".join(feedback_links)
    return (
        f"""
        <section class='mkv-hero'>
            <h1>{_esc(SITE_TITLE)}</h1>
            <p>在这里浏览、检索来自通号院的知识文档，快速定位你需要的工作内容。</p>
            <div class='mkv-meta-bar'>
                <div class='mkv-meta'>{''.join(meta_items)}</div>
                <div class='mkv-meta-link'>{feedback_link}</div>
            </div>
        </section>
        """
    )


def _manifest_payload() -> Dict[str, object]:
    short_name = SITE_TITLE if len(SITE_TITLE) <= 12 else SITE_TITLE[:12]
    return {
        "name": SITE_TITLE,
        "short_name": short_name,
        "start_url": ".",
        "display": "standalone",
        "background_color": "#ffffff",
        "theme_color": "#1458d6",
        "icons": [],
    }


def ui_app():
    with gr.Blocks(
        title=SITE_TITLE,
        theme=gr.themes.Soft(primary_hue="blue", neutral_hue="slate"),
        head=MATHJAX_HEAD + LAYOUT_FALLBACK_HEAD,
    ) as demo:
        gr.HTML(GLOBAL_CSS + TREE_CSS)
        hero_html = gr.HTML(_hero_html())
        with gr.Row(elem_classes=["gr-row"], elem_id="layout-main"):
            with gr.Column(scale=1, min_width=280, elem_classes=["sidebar-col"]):
                with gr.Column(elem_classes=["sidebar-sticky"]):
                    gr.Markdown("### 📁 文档目录", elem_classes=["sidebar-heading"])
                    with gr.Row(elem_classes=["controls"]):
                        btn_expand = gr.Button("展开全部")
                        btn_collapse = gr.Button("折叠全部")
                    with gr.Column(elem_classes=["search-stack"]):
                        q = gr.Textbox(
                            show_label=False,
                            placeholder="支持全文搜索",
                            elem_classes=["search-input"],
                        )
                        btn_search = gr.Button("搜索", elem_classes=["search-button"])
                    tree_html = gr.HTML("<em>加载中…</em>", elem_classes=["sidebar-tree"])
                    with gr.Row(elem_classes=["controls"]):
                        btn_clear = gr.Button("清空缓存")
                        btn_refresh = gr.Button("刷新树", variant="secondary")
                    with gr.Column(elem_classes=["reindex-stack"]):
                        btn_reindex = gr.Button("重建索引", variant="secondary")
                        status_bar = gr.HTML("", elem_classes=["status-bar"])
            with gr.Column(scale=7, elem_classes=["content-col"]):
                with gr.Tabs(selected="preview", elem_id="content-tabs", elem_classes=["content-card"]) as content_tabs:
                    with gr.TabItem("目录", id="toc"):
                        toc_panel = gr.HTML(
                            "<div class='toc-empty'>请选择 Markdown 文档以生成目录</div>",
                            elem_classes=["toc-card"],
                        )
                    with gr.TabItem("预览", id="preview"):
                        dl_html = gr.HTML("", elem_classes=["download-panel"])
                        html_view = gr.HTML(
                            "<div class='doc-preview-inner doc-preview-empty'><em>请选择左侧文件…</em></div>",
                            elem_id="doc-html-view",
                            elem_classes=["doc-preview"],
                        )
                    with gr.TabItem("文本内容", id="source"):
                        md_view = gr.Textbox(lines=26, interactive=False, label="提取的纯文本", elem_classes=["plaintext-view"])
                    with gr.TabItem("全文搜索", id="search"):
                        search_out = gr.HTML(
                            "<em>在左侧输入关键词后点击“搜索”（由 Elasticsearch 提供支持）</em>",
                            elem_classes=["search-panel"],
                        )

        # 内部状态：是否展开全部
        expand_state = gr.State(True)

        def _refresh_tree(expand_all: bool):
            global TREE_DOCS
            docs = list_documents()
            TREE_DOCS = docs
            base = DOC_PREFIX.rstrip("/") + "/" if DOC_PREFIX else ""
            tree = build_tree([d["key"] for d in docs], base_prefix=base)
            status = sync_elasticsearch(docs)
            return render_tree_html(tree, expand_all), status, _hero_html(len(docs))

        def _render_cached_tree(expand_all: bool):
            global TREE_DOCS
            if not TREE_DOCS:
                return _refresh_tree(expand_all)
            base = DOC_PREFIX.rstrip("/") + "/" if DOC_PREFIX else ""
            tree = build_tree([d["key"] for d in TREE_DOCS], base_prefix=base)
            return render_tree_html(tree, expand_all), gr.update(), gr.update()

        def _render_from_key(key: str | None):
            if not key:
                return "", "<em>未选择文件</em>", "", "<div class='toc-empty'>请选择 Markdown 文档以生成目录</div>"
            try:
                _, doc_type, text, html, toc = get_document(key)
            except Exception as exc:
                msg = _esc(str(exc))
                return download_link_html(key), f"<div class='doc-error'>{msg}</div>", msg, "<div class='toc-empty'>无法生成目录</div>"

            if doc_type == "markdown":
                toc_html = toc or "<div class='toc-empty'>文档中暂无可用标题</div>"
            else:
                toc_html = "<div class='toc-empty'>当前文档类型未提供目录</div>"

            return download_link_html(key), html, text, toc_html

        def _search(query: str):
            return fulltext_search(query)

        def _clear_cache():
            n = len(DOC_CACHE.od)
            DOC_CACHE.clear()
            return f"<em>已清空文档缓存（{n} 项）</em>"

        def _force_reindex():
            global TREE_DOCS
            if not TREE_DOCS:
                TREE_DOCS = list_documents()
            return sync_elasticsearch(TREE_DOCS, force=True)

        def _activate_search_tab():
            return gr.update(selected="search")

        # 事件绑定
        demo.load(lambda: _refresh_tree(True), outputs=[tree_html, status_bar, hero_html])
        btn_refresh.click(_refresh_tree, inputs=expand_state, outputs=[tree_html, status_bar, hero_html])
        btn_expand.click(lambda: True, None, expand_state).then(_render_cached_tree, inputs=expand_state, outputs=[tree_html, status_bar, hero_html])
        btn_collapse.click(lambda: False, None, expand_state).then(_render_cached_tree, inputs=expand_state, outputs=[tree_html, status_bar, hero_html])
        btn_clear.click(_clear_cache, outputs=status_bar)
        btn_reindex.click(_force_reindex, outputs=status_bar)
        q.submit(_search, inputs=q, outputs=search_out).then(_activate_search_tab, outputs=content_tabs)
        btn_search.click(_search, inputs=q, outputs=search_out).then(_activate_search_tab, outputs=content_tabs)

        # 解析 URL 参数中的 key 并渲染
        def on_load_with_req(request: gr.Request):
            key = request.query_params.get("key") if request and request.query_params else None
            return _render_from_key(key)

        demo.load(on_load_with_req, outputs=[dl_html, html_view, md_view, toc_panel])
    return demo

if __name__ == "__main__":
    demo = ui_app()
    if ENABLE_GRADIO_QUEUE:
        demo = demo.queue()
    app = demo
    fastapi_app = demo.app

    @fastapi_app.get("/manifest.json")
    def manifest_route():  # pragma: no cover - FastAPI integration
        return JSONResponse(_manifest_payload())

    demo.launch(server_name=BIND_HOST, server_port=BIND_PORT, show_api=False)<|MERGE_RESOLUTION|>--- conflicted
+++ resolved
@@ -153,7 +153,6 @@
         startup.typeset = false;
     }
 
-<<<<<<< HEAD
     // Detect inline math spans that actually hold literal acronyms such as "(CTCS)"
     // surrounded by Chinese text. Require at least three alphanumeric characters to
     // avoid stripping short legitimate formulas like "(SO)".
@@ -254,49 +253,6 @@
             el.classList.remove('arithmatex');
             el.classList.add('tex2jax_ignore', 'literal-acronym');
             el.setAttribute('data-literal-acronym', 'true');
-=======
-    var literalAcronymPattern = /\\\(([A-Z0-9]{2,}(?:[\/-][A-Z0-9]{2,})*)\\\)/g;
-
-    function hasArithmatexAncestor(node) {
-        while (node) {
-            if (node.classList && node.classList.contains('arithmatex')) {
-                return true;
-            }
-            node = node.parentNode;
-        }
-        return false;
-    }
-
-    function restoreLiteralAcronyms(root) {
-        if (!root) {
-            return;
-        }
-        var doc = root.ownerDocument || document;
-        if (!doc.createTreeWalker || typeof NodeFilter === 'undefined') {
-            return;
-        }
-        var walker = doc.createTreeWalker(root, NodeFilter.SHOW_TEXT, null, false);
-        var targets = [];
-        var node;
-        while ((node = walker.nextNode())) {
-            targets.push(node);
-        }
-        for (var i = 0; i < targets.length; i++) {
-            var textNode = targets[i];
-            if (hasArithmatexAncestor(textNode.parentNode)) {
-                continue;
-            }
-            var text = textNode.nodeValue;
-            if (!text || text.indexOf('\\(') === -1) {
-                continue;
-            }
-            var replaced = text.replace(literalAcronymPattern, function (_, acronym) {
-                return '(' + acronym + ')';
-            });
-            if (replaced !== text) {
-                textNode.nodeValue = replaced;
-            }
->>>>>>> 8e926b5d
         }
     }
 
@@ -367,11 +323,7 @@
         }
         pending = true;
         normalizeArithmatex(target);
-<<<<<<< HEAD
         rewriteLiteralAcronymSpans(target);
-=======
-        restoreLiteralAcronyms(target);
->>>>>>> 8e926b5d
         window.MathJax.typesetPromise([target]).then(function () {
             pending = false;
             if (needsTypeset) {
