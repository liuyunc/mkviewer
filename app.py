import io
import json
import os
import re
import tempfile
from collections import OrderedDict
from functools import lru_cache
from datetime import timedelta
from typing import Dict, List, Optional, Tuple
from urllib.parse import quote, urlencode
import urllib.error
import urllib.request

import gradio as gr
from markdown import Markdown
from minio import Minio
from elasticsearch import Elasticsearch
from elasticsearch.exceptions import NotFoundError
from fastapi.responses import JSONResponse

try:
    from elastic_transport import Transport
except Exception:  # pragma: no cover - optional dependency guard
    Transport = None

try:
    import mammoth
except Exception:  # pragma: no cover - optional dependency guard
    mammoth = None

try:
    import textract
    try:
        from textract.exceptions import ShellError as TextractShellError  # type: ignore
    except Exception:  # pragma: no cover - optional dependency guard
        TextractShellError = Exception
except Exception:  # pragma: no cover - optional dependency guard
    textract = None
    TextractShellError = Exception

# ==================== 环境变量 ====================
MINIO_ENDPOINTS = os.getenv("MINIO_ENDPOINTS", "10.20.41.24:9005,10.20.40.101:9005").split(",")
MINIO_SECURE = os.getenv("MINIO_SECURE", "false").strip().lower() == "true"
MINIO_ACCESS_KEY = os.getenv("MINIO_ACCESS_KEY", "")
MINIO_SECRET_KEY = os.getenv("MINIO_SECRET_KEY", "")
DOC_BUCKET = os.getenv("DOC_BUCKET", "bucket")
DOC_PREFIX = os.getenv("DOC_PREFIX", "")
IMAGE_PUBLIC_BASE = os.getenv("IMAGE_PUBLIC_BASE", "http://10.20.41.24:9005")
SITE_TITLE = os.getenv("SITE_TITLE", "通号院文档知识库")
BIND_HOST = os.getenv("BIND_HOST", "0.0.0.0")
BIND_PORT = int(os.getenv("BIND_PORT", "7861"))
MATHJAX_JS_URL = os.getenv(
    "MATHJAX_JS_URL",
    "http://10.20.41.24:9005/cdn/mathjax@3/es5/tex-mml-chtml.js",
)
ENABLE_GRADIO_QUEUE = os.getenv("ENABLE_GRADIO_QUEUE", "false").strip().lower() == "true"
ES_HOSTS = [h.strip() for h in os.getenv("ES_HOSTS", "http://localhost:9200").split(",") if h.strip()]
ES_INDEX = os.getenv("ES_INDEX", "mkviewer-docs")
ES_USERNAME = os.getenv("ES_USERNAME", "")
ES_PASSWORD = os.getenv("ES_PASSWORD", "")
ES_VERIFY_CERTS = os.getenv("ES_VERIFY_CERTS", "true").strip().lower() == "true"
ES_TIMEOUT = int(os.getenv("ES_TIMEOUT", "10"))
ES_COMPAT_VERSION = os.getenv("ES_COMPAT_VERSION", "8").strip()
if ES_COMPAT_VERSION not in {"7", "8"}:  # Elasticsearch 7.x only accepts compat 7 or 8 headers
    ES_COMPAT_VERSION = "8"
ES_MAX_ANALYZED_OFFSET = int(os.getenv("ES_MAX_ANALYZED_OFFSET", "999999"))
if ES_MAX_ANALYZED_OFFSET <= 0:
    ES_MAX_ANALYZED_OFFSET = 999999

ES_ENABLED = bool(ES_HOSTS)

# Inject MathJax with a focused bootstrap that waits for the library to finish
# loading before typesetting and observes preview updates so formulas refresh
# whenever the rendered document changes.
_MATHJAX_HEAD_TEMPLATE = """

<script>
(function () {
    var SCRIPT_ID = 'mkv-mathjax-script';
    var PREVIEW_ID = 'doc-html-view';
    var SRC = '__MATHJAX_SRC__';
    var observer = null;
    var observedHost = null;
    var mathReady = false;
    var pending = false;
    var needsTypeset = true;
    var hostRetryTimer = null;

    function scheduleHostCheck() {
        if (hostRetryTimer !== null) {
            return;
        }
        hostRetryTimer = setTimeout(function () {
            hostRetryTimer = null;
            ensureObserver();
        }, 120);
    }

    function ensurePair(pairs, left, right, prepend) {
        for (var i = 0; i < pairs.length; i++) {
            if (pairs[i][0] === left && pairs[i][1] === right) {
                return pairs;
            }
        }
        if (prepend) {
            pairs.unshift([left, right]);
        } else {
            pairs.push([left, right]);
        }
        return pairs;
    }

    function configure(win) {
        if (!win) {
            return;
        }
        var cfg = win.MathJax = win.MathJax || {};
        var tex = cfg.tex = cfg.tex || {};
        var inlinePairs = tex.inlineMath ? tex.inlineMath.slice() : [];
        var displayPairs = tex.displayMath ? tex.displayMath.slice() : [];
        inlinePairs = ensurePair(inlinePairs, '$', '$', true);
        inlinePairs = ensurePair(inlinePairs, '\(', '\)', false);
        displayPairs = ensurePair(displayPairs, '$$', '$$', true);
        displayPairs = ensurePair(displayPairs, '\[', '\]', false);
        tex.inlineMath = inlinePairs;
        tex.displayMath = displayPairs;
        tex.processEscapes = true;
        tex.processEnvironments = true;
        var options = cfg.options = cfg.options || {};
        if (!options.ignoreHtmlClass) {
            options.ignoreHtmlClass = 'tex2jax_ignore';
        } else if (options.ignoreHtmlClass.indexOf('tex2jax_ignore') === -1) {
            options.ignoreHtmlClass += '|tex2jax_ignore';
        }
        var processClass = options.processHtmlClass || '';
        var requiredClasses = ['doc-preview', 'doc-preview-inner', 'docx-preview', 'arithmatex'];
        if (processClass) {
            var seen = processClass.split('|');
            for (var i = 0; i < requiredClasses.length; i++) {
                if (seen.indexOf(requiredClasses[i]) === -1) {
                    seen.push(requiredClasses[i]);
                }
            }
            processClass = seen.join('|');
        } else {
            processClass = requiredClasses.join('|');
        }
        options.processHtmlClass = processClass;
        if (!options.skipHtmlTags) {
            options.skipHtmlTags = ['script', 'noscript', 'style', 'textarea', 'pre', 'code'];
        }
        var startup = cfg.startup = cfg.startup || {};
        startup.typeset = false;
    }

    function normalizeArithmatex(root) {
        if (!root || !root.querySelectorAll) {
            return;
        }
        var nodes = root.querySelectorAll('.arithmatex');
        if (!nodes || !nodes.length) {
            return;
        }
        for (var i = 0; i < nodes.length; i++) {
            var el = nodes[i];
            var text = el.textContent;
            if (!text) {
                continue;
            }
            var normalized = text
                .replace(/\\\\\(/g, '\\(')
                .replace(/\\\\\)/g, '\\)')
                .replace(/\\\\\[/g, '\\[')
                .replace(/\\\\\]/g, '\\]');
            if (normalized !== text) {
                while (el.firstChild) {
                    el.removeChild(el.firstChild);
                }
                el.appendChild(document.createTextNode(normalized));
            }
        }
    }

    function requestTypeset(host) {
        var target = host || document.getElementById(PREVIEW_ID);
        if (!target || (typeof target.isConnected === 'boolean' && !target.isConnected)) {
            needsTypeset = true;
            scheduleHostCheck();
            return;
        }
        if (observedHost !== target) {
            ensureObserver(target);
        }
        if (!mathReady || !(window.MathJax && window.MathJax.typesetPromise)) {
            needsTypeset = true;
            return;
        }
        needsTypeset = false;
        if (pending) {
            return;
        }
        pending = true;
        normalizeArithmatex(target);
        window.MathJax.typesetPromise([target]).then(function () {
            pending = false;
            if (needsTypeset) {
                requestTypeset(target);
            }
        }, function (err) {
            pending = false;
            console.error('[mkviewer] MathJax 渲染失败', err);
            if (needsTypeset) {
                requestTypeset(target);
            }
        });
    }

    function observe(host) {
        if (!window.MutationObserver || !host) {
            return;
        }
        if (observer) {
            observer.disconnect();
        }
        observer = new MutationObserver(function (mutations) {
            for (var i = 0; i < mutations.length; i++) {
                var type = mutations[i].type;
                if (type === 'childList' || type === 'characterData') {
                    needsTypeset = true;
                    requestTypeset(host);
                    break;
                }
            }
        });
        observer.observe(host, {childList: true, subtree: true, characterData: true});
        observedHost = host;
    }

    function ensureObserver(target) {
        var host = target || document.getElementById(PREVIEW_ID);
        if (!host || (typeof host.isConnected === 'boolean' && !host.isConnected)) {
            observedHost = null;
            if (observer) {
                observer.disconnect();
                observer = null;
            }
            scheduleHostCheck();
            return;
        }
        if (observedHost !== host) {
            observe(host);
        }
        if (needsTypeset) {
            requestTypeset(host);
        }
    }

    function onStartup() {
        mathReady = true;
        if (needsTypeset) {
            requestTypeset();
        }
    }

    function whenMathJaxReady() {
        if (window.MathJax && window.MathJax.startup && window.MathJax.startup.promise) {
            window.MathJax.startup.promise.then(function () {
                onStartup();
            }).catch(function (err) {
                console.error('[mkviewer] MathJax 启动失败', err);
            });
        } else if (window.MathJax && window.MathJax.typesetPromise) {
            onStartup();
        }
    }

    function loadScript(doc) {
        if (!doc) {
            return;
        }
        var existing = doc.getElementById(SCRIPT_ID);
        if (existing) {
            whenMathJaxReady();
            return;
        }
        var head = doc.head || doc.getElementsByTagName('head')[0] || doc.documentElement;
        if (!head) {
            console.error('[mkviewer] 找不到 <head> 元素，无法加载 MathJax');
            return;
        }
        var script = doc.createElement('script');
        script.id = SCRIPT_ID;
        script.src = SRC;
        script.async = true;
        script.addEventListener('error', function (err) {
            console.error('[mkviewer] MathJax 脚本加载失败', err);
        });
        script.addEventListener('load', function () {
            whenMathJaxReady();
        });
        head.appendChild(script);
    }

    function init() {
        configure(window);
        ensureObserver();
        loadScript(document);
    }

    if (document.readyState === 'loading') {
        document.addEventListener('DOMContentLoaded', init);
    } else {
        init();
    }

    setInterval(ensureObserver, 2000);
})();
</script>
"""


MATHJAX_HEAD = _MATHJAX_HEAD_TEMPLATE.replace("__MATHJAX_SRC__", MATHJAX_JS_URL)

LAYOUT_FALLBACK_HEAD = """
<style>
/* Minimal layout helpers that load with the page head to avoid flash-of-column
   issues when the main stylesheet is still downloading. */
body {
    margin: 0;
    font-family: "PingFang SC","Microsoft YaHei","Source Han Sans SC","Helvetica Neue",Arial,sans-serif;
}
.gradio-container {
    max-width: 1880px;
    width: 100%;
    margin: 0 auto;
    padding: 16px 16px 40px;
}
.gradio-container .gr-row {
    display: flex;
    flex-direction: row !important;
    flex-wrap: wrap;
    align-items: flex-start;
    gap: 20px;
}
#layout-main {
    flex-wrap: nowrap;
    align-items: flex-start;
}
#layout-main > .sidebar-col {
    flex: 0 0 300px;
    max-width: 360px;
}
#layout-main > .content-col {
    flex: 1 1 auto;
    min-width: 0;
}
@media (max-width: 768px) {
    .gradio-container {
        padding: 10px 14px 32px;
    }
    .gradio-container .gr-row {
        flex-direction: column !important;
    }
    #layout-main {
        flex-wrap: wrap;
    }
    #layout-main > .sidebar-col,
    #layout-main > .content-col {
        max-width: none;
        flex: 1 1 auto;
    }
}
</style>
"""

# ==================== MinIO 连接 ====================
_client = None
_active_ep = None

def connect() -> Tuple[Minio, str]:
    global _client, _active_ep
    if _client is not None:
        return _client, _active_ep
    last = None
    for ep in [e.strip() for e in MINIO_ENDPOINTS if e.strip()]:
        try:
            c = Minio(ep, access_key=MINIO_ACCESS_KEY, secret_key=MINIO_SECRET_KEY, secure=MINIO_SECURE)
            c.list_buckets()
            _client, _active_ep = c, ep
            return c, ep
        except Exception as e:
            last = e
    raise RuntimeError(f"无法连接 MinIO：{MINIO_ENDPOINTS} 最后错误：{last}")

# ==================== Elasticsearch 连接 ====================
_es_client: Optional[Elasticsearch] = None


@lru_cache(maxsize=2)
def _compat_transport_class(compat_header: str):
    """Return a Transport subclass that enforces compatibility headers."""
    if Transport is None:  # pragma: no cover - optional dependency guard
        return None

    from inspect import signature, Parameter

    base_sig = signature(Transport.perform_request)
    base_params = base_sig.parameters
    accepts = set(base_params)
    has_var_kw = any(p.kind == Parameter.VAR_KEYWORD for p in base_params.values())

    param_key = None
    for candidate in ("params", "query_params", "query"):
        if candidate in accepts:
            param_key = candidate
            break

    body_key = None
    for candidate in ("body", "request_body"):
        if candidate in accepts:
            body_key = candidate
            break

    class _CompatTransport(Transport):
        def perform_request(self, method, path, params=None, headers=None, body=None, **kwargs):
            hdrs = dict(headers or {})
            # Always overwrite the negotiated compatibility headers because the
            # client populates them with its native major version ("=9") by
            # default, which Elasticsearch 7.x rejects.  Relying on
            # ``setdefault`` or only filling missing keys leaves the
            # incompatible version in place.
            hdrs["accept"] = compat_header
            hdrs["content-type"] = compat_header

            call_kwargs = dict(kwargs)
            request_path = path

            if params is not None:
                if param_key:
                    call_kwargs[param_key] = params
                elif has_var_kw:
                    call_kwargs["params"] = params
                elif params:  # fall back to encoding params into the path
                    query = urlencode(params, doseq=True)
                    sep = "&" if "?" in request_path else "?"
                    request_path = f"{request_path}{sep}{query}"

            if "headers" in accepts or has_var_kw:
                merged = dict(call_kwargs.get("headers", {}))
                merged.update(hdrs)
                call_kwargs["headers"] = merged
            elif hdrs and hdrs != call_kwargs.get("headers"):
                # If the transport truly lacks a headers argument we cannot
                # attach them dynamically, so raise a clear error.
                raise TypeError("Underlying transport does not accept 'headers'")

            if body is not None:
                if body_key:
                    call_kwargs[body_key] = body
                elif has_var_kw:
                    call_kwargs["body"] = body
                else:
                    raise TypeError("Underlying transport does not accept request bodies")

            return super().perform_request(method, request_path, **call_kwargs)

    return _CompatTransport


def es_connect() -> Elasticsearch:
    if not ES_ENABLED:
        raise RuntimeError("未配置 Elasticsearch 主机")
    global _es_client
    if _es_client is not None:
        return _es_client
    kwargs = {
        "hosts": ES_HOSTS,
        "verify_certs": ES_VERIFY_CERTS,
        "request_timeout": ES_TIMEOUT,
    }
    # The Elasticsearch server rejects requests whose Accept/Content-Type advertise
    # a future major version (e.g. "compatible-with=9") with HTTP 400.  Explicitly
    # pinning the compatibility headers avoids the "media_type_header_exception"
    # that surfaced when refreshing the tree view.
    compat_header = f"application/vnd.elasticsearch+json; compatible-with={ES_COMPAT_VERSION}"
    # Some helper APIs overwrite per-request headers, so wrap the transport to
    # guarantee that every call carries the compatibility header instead of the
    # client default (which advertised version 9 and triggered HTTP 400).
    compat_transport = _compat_transport_class(compat_header)
    if compat_transport is not None:
        kwargs["transport_class"] = compat_transport
    kwargs["headers"] = {
        "accept": compat_header,
        "content-type": compat_header,
    }
    if ES_USERNAME or ES_PASSWORD:
        kwargs["basic_auth"] = (ES_USERNAME, ES_PASSWORD)
    _es_client = Elasticsearch(**kwargs)
    ensure_es_index(_es_client)
    return _es_client


def ensure_es_index(es: Elasticsearch) -> None:
    if es.indices.exists(index=ES_INDEX):
        return
    es.indices.create(
        index=ES_INDEX,
        mappings={
            "properties": {
                "path": {"type": "keyword"},
                "title": {"type": "keyword"},
                "content": {"type": "text"},
                "etag": {"type": "keyword"},
                "ext": {"type": "keyword"},
            }
        },
    )


def _es_search_request(
    es: Elasticsearch,
    body: Dict,
    params: Optional[Dict] = None,
    *,
    index: Optional[str] = None,
):
    """Execute a search request while preserving compatibility across client versions."""

    search_index = index or ES_INDEX
    search_params = params or {}
    search_kwargs = {"index": search_index, "body": body}

    if not search_params:
        return es.search(**search_kwargs)

    attempt_errors: List[str] = []
    last_type_error: Optional[TypeError] = None

    def _record_type_error(label: str, exc: TypeError) -> None:
        nonlocal last_type_error
        attempt_errors.append(f"{label}: {exc}")
        last_type_error = exc

    def _try_call(label: str, func):
        try:
            return func()
        except TypeError as exc:
            _record_type_error(label, exc)
            return None

    direct_result = _try_call(
        "es.search(**search_params)",
        lambda: es.search(**search_kwargs, **search_params),
    )
    if direct_result is not None:
        return direct_result

    params_result = _try_call(
        "es.search(params=…)",
        lambda: es.search(**search_kwargs, params=search_params),
    )
    if params_result is not None:
        return params_result

    query_params_result = _try_call(
        "es.search(query_params=…)",
        lambda: es.search(**search_kwargs, query_params=search_params),
    )
    if query_params_result is not None:
        return query_params_result

    options = getattr(es, "options", None)
    option_clients: List[Tuple[str, Elasticsearch]] = []
    if callable(options):
        option_with_params = _try_call(
            "es.options(params=…)",
            lambda: options(params=search_params),
        )
        if option_with_params is not None:
            option_clients.append(("es.options(params=…)", option_with_params))

        option_with_query_params = _try_call(
            "es.options(query_params=…)",
            lambda: options(query_params=search_params),
        )
        if option_with_query_params is not None:
            option_clients.append(("es.options(query_params=…)", option_with_query_params))

        option_default = _try_call("es.options()", lambda: options())
        if option_default is not None:
            option_clients.append(("es.options()", option_default))

    for label, client in option_clients:
        no_param_result = _try_call(
            f"{label}.search()",
            lambda c=client: c.search(**search_kwargs),
        )
        if no_param_result is not None:
            return no_param_result

        direct_option_result = _try_call(
            f"{label}.search(**search_params)",
            lambda c=client: c.search(**search_kwargs, **search_params),
        )
        if direct_option_result is not None:
            return direct_option_result

        option_params_result = _try_call(
            f"{label}.search(params=…)",
            lambda c=client: c.search(**search_kwargs, params=search_params),
        )
        if option_params_result is not None:
            return option_params_result

        option_query_params_result = _try_call(
            f"{label}.search(query_params=…)",
            lambda c=client: c.search(**search_kwargs, query_params=search_params),
        )
        if option_query_params_result is not None:
            return option_query_params_result

    transport = getattr(es, "transport", None)
    if transport is not None:
        def _transport_call():
            path_builder = getattr(es, "_make_path", None)
            path = None
            if callable(path_builder):
                try:
                    path = path_builder(search_index, "_search")
                except Exception:
                    path = None
            if not path:
                idx = search_index
                if isinstance(idx, (list, tuple)):
                    idx = ",".join(idx)
                path = "/_search" if not idx else f"/{idx}/_search"
            return transport.perform_request(
                "POST",
                path,
                params=search_params,
                body=body,
            )

        transport_result = _try_call("transport.perform_request", _transport_call)
        if transport_result is not None:
            return transport_result

    if last_type_error is not None:
        raise TypeError(
            f"{last_type_error} (search attempts: {'; '.join(attempt_errors)})"
        ) from last_type_error

    return es.search(**search_kwargs)

# ==================== 图片链接重写 ====================
IMG_EXTS = (".png", ".jpg", ".jpeg", ".gif", ".webp", ".svg", ".bmp")
# 支持的文档类型
SUPPORTED_EXTS = {
    ".md": "markdown",
    ".markdown": "markdown",
    ".docx": "docx",
    ".doc": "doc",
}
MARKDOWN_EXTENSIONS = [
    "fenced_code",
    "tables",
    "codehilite",
    "toc",
    "pymdownx.arithmatex",
]
MARKDOWN_EXTENSION_CONFIGS = {
    "toc": {"permalink": False},
    "pymdownx.arithmatex": {
        "generic": True,
        "tex_inline_wrap": [r"\(", r"\)"],
        "tex_block_wrap": [r"\[", r"\]"],
    },
}
#IMG_EXTS 是一个包含常见图片文件扩展名的元组。它用于快速检查一个文件路径是否以这些扩展名结尾，以确定其是否为图片文件。


def _render_markdown_toc(tokens: List[Dict[str, object]]) -> str:
    """Render a nested table of contents structure from Markdown toc_tokens."""

    def _build(items: List[Dict[str, object]]) -> str:
        parts: List[str] = []
        for item in items:
            name = str(item.get("name") or "").strip()
            anchor = str(item.get("id") or "").strip()
            if not name or not anchor:
                continue
            parts.append("<li>")
            parts.append(f"<a href='#{_esc(anchor)}'>{_esc(name)}</a>")
            children = item.get("children") or []
            if isinstance(children, list):
                child_html = _build(children)
                if child_html:
                    parts.append(child_html)
            parts.append("</li>")
        if not parts:
            return ""
        return "<ul class='toc-list'>" + "".join(parts) + "</ul>"

    tree_html = _build(tokens)
    if not tree_html:
        return ""
    return "<div class='toc-tree'>" + tree_html + "</div>"


def _wrap_toc_panel(inner_html: str) -> str:
    """Wrap TOC content with a header and actions for the preview sidebar."""

    return (
        "<div class='toc-card-inner'>"
        "<div class='toc-header'>"
        "<span>目录</span>"
        "<button type='button' class='toc-close' data-action='hide-toc' aria-label='收起目录'>"
        "<span aria-hidden='true'>×</span>"
        "</button>"
        "</div>"
        f"<div class='toc-body'>{inner_html}</div>"
        "</div>"
    )


DEFAULT_TOC_PANEL = _wrap_toc_panel("<div class='toc-empty'>请选择 Markdown 文档以生成目录</div>")
def _to_public_image_url(path: str) -> str:
    p = path.strip().lstrip("./").lstrip("/")
    parts = [quote(seg) for seg in p.split("/")]
    return IMAGE_PUBLIC_BASE.rstrip("/") + "/" + "/".join(parts)  

#.rstrip("/"): 移除 IMAGE_PUBLIC_BASE 末尾的 /，以避免出现双斜杠。
#path.strip(): 移除路径字符串开头和结尾的空白字符。
#.lstrip("./"): 移除字符串开头的 ./ 序列（如果存在）。
#.lstrip("/"): 移除字符串开头的 / 字符（如果存在）。
def rewrite_image_links(md_text: str) -> str:
    def repl_md(m):
        alt, url = m.group(1), m.group(2).strip()
        if re.match(r"^https?://", url):
            return m.group(0)
        lower = url.lower()
        if lower.endswith(IMG_EXTS) or any(lower.startswith(p) for p in ("images/","./images/","../images/")):
            return f"![{alt}]({_to_public_image_url(url)})"
        return m.group(0)

    md_text = re.sub(r"!\[([^\]]*)\]\(([^)]+)\)", repl_md, md_text)

    def repl_img(m):
        url = m.group(1).strip()
        if re.match(r"^https?://", url):
            return m.group(0)
        return m.group(0).replace(m.group(1), _to_public_image_url(url))

    md_text = re.sub(r"<img[^>]+src=\"([^\"]+)\"", repl_img, md_text, flags=re.IGNORECASE)
    md_text = re.sub(r"<img[^>]+src='([^']+)'", repl_img, md_text, flags=re.IGNORECASE)
    return md_text

# ==================== 文档转换辅助 ====================

def _docx_from_bytes(data: bytes) -> Tuple[str, str]:
    if mammoth is None:
        raise RuntimeError("未安装 mammoth，无法预览 DOCX 文档。")
    try:
        html_result = mammoth.convert_to_html(io.BytesIO(data))
        text_result = mammoth.extract_raw_text(io.BytesIO(data))
    except Exception as exc:  # pragma: no cover - 依赖第三方解析
        raise RuntimeError(f"DOCX 解析失败：{exc}") from exc
    text = text_result.value
    html = "<div class='docx-preview'>" + html_result.value + "</div>"
    return text, html

# ==================== 缓存（按 ETag） ====================
class LRU:
    def __init__(self, capacity: int = 512):
        self.cap = capacity
        self.od: OrderedDict[str, tuple] = OrderedDict()
    def get(self, k):
        if k in self.od:
            self.od.move_to_end(k)
            return self.od[k]
        return None
    def set(self, k, v):
        self.od[k] = v
        self.od.move_to_end(k)
        if len(self.od) > self.cap:
            self.od.popitem(last=False)
    def clear(self):
        self.od.clear()

DOC_CACHE = LRU(512)  # key -> (etag, doc_type, text, html, toc)

TREE_DOCS: List[Dict[str, str]] = []

# ==================== 列表/读取 ====================

def list_documents() -> List[Dict[str, str]]:
    c, _ = connect()
    objs = c.list_objects(DOC_BUCKET, prefix=DOC_PREFIX or None, recursive=True)
    docs: List[Dict[str, str]] = []
    for o in objs:
        name = o.object_name
        ext = os.path.splitext(name)[1].lower()
        doc_type = SUPPORTED_EXTS.get(ext)
        if not doc_type:
            continue
        etag = getattr(o, "etag", None) or getattr(o, "_etag", None) or ""
        docs.append({"key": name, "etag": etag, "ext": ext, "doc_type": doc_type})
    docs.sort(key=lambda x: x["key"].lower())
    return docs


def _plain_text_html(text: str) -> str:
    if not text.strip():
        return "<div class='doc-preview-inner doc-preview-empty'><em>文档为空</em></div>"
    esc = _esc(text)
    return "<div class='doc-preview-inner'>" + esc.replace("\n", "<br>") + "</div>"



def get_document(key: str, known_etag: Optional[str] = None) -> Tuple[str, str, str, str, str]:
    """返回 (etag, doc_type, text, html, toc)。"""
    c, _ = connect()
    ext = os.path.splitext(key)[1].lower()
    doc_type = SUPPORTED_EXTS.get(ext)
    if not doc_type:
        raise RuntimeError(f"不支持的文件类型：{ext}")
    if known_etag is None:
        stat = c.stat_object(DOC_BUCKET, key)
        etag = getattr(stat, "etag", None) or getattr(stat, "_etag", None) or ""
    else:
        etag = known_etag
    cached = DOC_CACHE.get(key)
    if cached and cached[0] == etag:
        return cached
    resp = c.get_object(DOC_BUCKET, key)
    data = resp.read()
    resp.close(); resp.release_conn()

    toc_html = ""
    if doc_type == "markdown":
        text = data.decode("utf-8", errors="ignore")
        text2 = rewrite_image_links(text)
        md_renderer = Markdown(
            extensions=MARKDOWN_EXTENSIONS,
            extension_configs=MARKDOWN_EXTENSION_CONFIGS,
        )
        rendered = md_renderer.convert(text2)
        toc_html = _render_markdown_toc(getattr(md_renderer, "toc_tokens", []))
        html = "<div class='doc-preview-inner markdown-body'>" + rendered + "</div>"
    elif doc_type == "docx":
        text, html = _docx_from_bytes(data)
    elif doc_type == "doc":
        converted = False
        if data.startswith(b"PK"):
            try:
                text, html = _docx_from_bytes(data)
                converted = True
            except Exception:
                # 如果伪装成 DOCX 的 DOC 解析失败，继续尝试传统流程
                pass
        if not converted:
            if textract is None:
                raise RuntimeError("未安装 textract 或其依赖，无法预览 DOC 文档。")
            try:
                with tempfile.NamedTemporaryFile(suffix=".doc", delete=False) as tmp:
                    tmp.write(data)
                    tmp.flush()
                    tmp_name = tmp.name
                try:
                    text_bytes = textract.process(tmp_name)
                finally:
                    if os.path.exists(tmp_name):
                        os.unlink(tmp_name)
            except TextractShellError as exc:  # pragma: no cover - 依赖外部命令
                fallback = _decode_possible_text(data)
                if fallback is None:
                    fallback = f"无法解析为有效的 Word 文档：{exc}"
                text = fallback
                html = _plain_text_html(text)
            except Exception as exc:  # pragma: no cover - 其它未知错误
                raise RuntimeError(f"DOC 解析失败：{exc}") from exc
            else:
                text = text_bytes.decode("utf-8", errors="ignore")
                html = _plain_text_html(text)
    else:  # pragma: no cover - 理论上不会走到
        raise RuntimeError(f"未知文档类型：{doc_type}")

    DOC_CACHE.set(key, (etag, doc_type, text, html, toc_html))
    return etag, doc_type, text, html, toc_html

# ==================== 目录树 ====================

def build_tree(files: List[str], base_prefix: str = "") -> Dict:
    tree: Dict = {}
    for key in files:
        rel = key[len(base_prefix):] if base_prefix and key.startswith(base_prefix) else key
        parts = [p for p in rel.split("/") if p]
        cur = tree
        for i, p in enumerate(parts):
            if i == len(parts) - 1:
                cur.setdefault("__files__", []).append(key)
            else:
                cur = cur.setdefault(p, {})
    return tree


def _esc(t: str) -> str:
    return t.replace("&", "&amp;").replace("<", "&lt;").replace(">", "&gt;")


def _decode_possible_text(data: bytes) -> Optional[str]:
    """Attempt to coerce binary bytes into readable text for malformed DOC files."""
    if not data:
        return None
    sample = data.strip(b"\x00")
    if not sample:
        return None
    encodings = ("utf-8", "gbk", "gb2312", "latin-1")
    for enc in encodings:
        try:
            text = sample.decode(enc)
        except UnicodeDecodeError:
            continue
        normalized = text.replace("\r\n", "\n").replace("\r", "\n")
        preview = normalized[:2000]
        total = len(preview)
        if not total:
            continue
        printable = sum(1 for ch in preview if ch.isprintable() or ch in "\n\t")
        if printable / total < 0.6:
            continue
        cleaned = normalized.strip()
        if cleaned:
            return cleaned
    return None


def _file_icon(name: str) -> str:
    ext = os.path.splitext(name)[1].lower()
    if ext in (".doc", ".docx"):
        return "📄"
    return "📝"


def render_tree_html(tree: Dict, expand_all: bool = True) -> str:
    html: List[str] = []
    open_attr = " open" if expand_all else ""
    def rec(node: Dict):
        dirs = sorted([k for k in node.keys() if k != "__files__"], key=str.lower)
        for d in dirs:
            html.append(f"<details{open_attr}><summary>📁 {_esc(d)}</summary>")
            rec(node[d])
            html.append("</details>")
        for key in sorted(node.get("__files__", []), key=str.lower):
            name = key.split("/")[-1]
            link = "?" + urlencode({"key": key})
            html.append(f"<div class='file'>{_file_icon(name)} <a href='{link}'>{_esc(name)}</a></div>")
    rec(tree)
    return "".join(html) if html else "<em>没有找到可预览的文档</em>"


def sync_elasticsearch(docs: List[Dict[str, str]], force: bool = False) -> str:
    if not ES_ENABLED:
        return "<em>未启用 Elasticsearch，跳过索引同步</em>"
    if not docs:
        return "<em>索引同步完成：无可用文档</em>"
    try:
        es = es_connect()
    except Exception as exc:  # pragma: no cover - 运行时依赖外部服务
        return f"<em>索引同步失败：{_esc(str(exc))}</em>"

    try:
        existing_resp = _es_search_request(
            es,
            {
                "size": 10000,
                "query": {"match_all": {}},
                "_source": ["etag"],
            },
        )
        existing_map = {hit["_id"]: hit["_source"].get("etag", "") for hit in existing_resp.get("hits", {}).get("hits", [])}
    except NotFoundError:
        existing_map = {}
    except Exception as exc:  # pragma: no cover - 运行时依赖外部服务
        return f"<em>读取索引失败：{_esc(str(exc))}</em>"

    doc_keys = {d["key"] for d in docs}
    removed = 0
    for stale_id in [k for k in existing_map.keys() if k not in doc_keys]:
        try:
            es.options(ignore_status=[404]).delete(index=ES_INDEX, id=stale_id)
            removed += 1
        except Exception:
            pass

    updated = 0
    errors: List[str] = []
    for doc in docs:
        key = doc["key"]
        etag_hint = doc.get("etag")
        if not force and existing_map.get(key) == etag_hint:
            continue
        try:
            etag, doc_type, text, _, _ = get_document(key, known_etag=etag_hint)
        except Exception as exc:
            errors.append(f"{key}: {exc}")
            continue
        if not text.strip():
            continue
        body = {
            "path": key,
            "title": key.split("/")[-1],
            "content": text,
            "etag": etag,
            "ext": doc_type,
        }
        try:
            es.index(index=ES_INDEX, id=key, document=body)
            updated += 1
        except Exception as exc:  # pragma: no cover - 运行时依赖外部服务
            errors.append(f"{key}: {exc}")
    if updated or removed:
        try:
            es.indices.refresh(index=ES_INDEX)
        except Exception:
            pass
    msg = f"索引同步完成：更新 {updated} 项，移除 {removed} 项"
    if errors:
        escaped = ", ".join(_esc(e) for e in errors[:5])
        more = "" if len(errors) <= 5 else f" 等 {len(errors)} 项"
        msg += f"<br><small>部分文档未入索引：{escaped}{more}</small>"
    return msg

GLOBAL_CSS = """
<style>
:root {
    --brand-primary:#1458d6;
    --brand-primary-soft:#3c7bff;
    --brand-primary-ghost:rgba(20,88,214,0.08);
    --brand-bg:#f1f5fb;
    --brand-card:#ffffff;
    --brand-text:#1f2937;
    --brand-muted:#64748b;
    --brand-border:rgba(20,88,214,0.16);
    --brand-shadow:0 18px 42px rgba(20,88,214,0.15);
    --brand-radius:22px;
    --toc-panel-width:clamp(220px,22vw,280px);
}
body, body * {
    font-family:"PingFang SC","Microsoft YaHei","Source Han Sans SC","Helvetica Neue",Arial,sans-serif !important;
    color:var(--brand-text);
}
body {
    background:linear-gradient(160deg,#eef3fc 0%,#f8fbff 55%,#ffffff 100%);
}
.gradio-container {
    background:transparent !important;
    max-width:1880px;
    width:100%;
    margin:0 auto;
    padding:16px 20px 56px;
}
.gradio-container .block.padded {
    background:transparent;
    border:none;
    box-shadow:none;
}
.gradio-container .prose h1,
.gradio-container .prose h2,
.gradio-container .prose h3 {
    color:var(--brand-text);
    font-weight:600;
}
.gradio-container .prose a { color:var(--brand-primary); }
.gradio-container .prose code {
    font-family:"Fira Code","JetBrains Mono","SFMono-Regular",Consolas,monospace;
    background:var(--brand-primary-ghost);
    padding:2px 6px;
    border-radius:6px;
}
.gradio-container button {
    border-radius:999px !important;
    font-weight:600;
    transition:transform .2s ease,box-shadow .2s ease;
}
.gradio-container button.primary,
.gradio-container button[aria-label="搜索"],
.gradio-container button[aria-label="刷新树"] {
    background:linear-gradient(135deg,var(--brand-primary),var(--brand-primary-soft));
    border:none;
    color:#fff;
}
.gradio-container button.primary:hover,
.gradio-container button[aria-label="搜索"]:hover,
.gradio-container button[aria-label="刷新树"]:hover {
    transform:translateY(-1px);
    box-shadow:0 12px 26px rgba(20,88,214,0.25);
}
.mkv-topbar {
    display:flex;
    align-items:center;
    justify-content:space-between;
    background:var(--brand-card);
    border-radius:var(--brand-radius);
    border:1px solid var(--brand-border);
    padding:18px 26px;
    box-shadow:var(--brand-shadow);
    position:sticky;
    top:12px;
    z-index:10;
}
.mkv-brand {
    display:flex;
    align-items:center;
    gap:14px;
}
.mkv-logo {
    width:46px;
    height:46px;
    border-radius:14px;
    background:linear-gradient(135deg,var(--brand-primary),var(--brand-primary-soft));
    display:flex;
    align-items:center;
    justify-content:center;
    color:#fff;
    font-weight:700;
    font-size:1.2rem;
    letter-spacing:.02em;
    box-shadow:0 12px 22px rgba(20,88,214,0.28);
}
.mkv-brand-title {
    font-size:1.32rem;
    font-weight:700;
}
.mkv-brand-subtitle {
    margin-top:2px;
    font-size:.92rem;
    color:var(--brand-muted);
}
.mkv-links {
    display:flex;
    align-items:center;
    gap:16px;
    font-size:.95rem;
}
.mkv-link {
    color:var(--brand-primary);
    font-weight:600;
    text-decoration:none;
    padding:8px 16px;
    border-radius:999px;
    background:var(--brand-primary-ghost);
    transition:all .2s ease;
}
.mkv-link:hover {
    color:#fff;
    background:linear-gradient(135deg,var(--brand-primary),var(--brand-primary-soft));
    box-shadow:0 12px 26px rgba(20,88,214,0.2);
}
.mkv-hero {
    margin:22px 0 18px;
    padding:28px 32px;
    border-radius:var(--brand-radius);
    background:var(--brand-card);
    border:1px solid var(--brand-border);
    box-shadow:var(--brand-shadow);
}
.mkv-hero h1 {
    font-size:1.8rem;
    margin-bottom:10px;
}
.mkv-hero p {
    margin:0;
    color:var(--brand-muted);
    line-height:1.6;
}
.mkv-meta-bar {
    display:flex;
    flex-wrap:wrap;
    gap:12px;
    align-items:center;
    justify-content:space-between;
    margin-top:14px;
}
.mkv-meta {
    display:flex;
    flex-wrap:wrap;
    gap:12px;
    font-size:.95rem;
}
.mkv-meta span {
    padding:6px 12px;
    border-radius:999px;
    background:var(--brand-primary-ghost);
    color:var(--brand-primary);
}
.mkv-meta-link {
    margin-left:auto;
    display:flex;
    align-items:center;
}
.mkv-meta-link .mkv-link {
    white-space:nowrap;
}
.mkv-meta-link .mkv-link + .mkv-link {
    margin-left:12px;
}
.gr-row {
    display:flex;
    flex-direction:row !important;
    flex-wrap:wrap;
    align-items:flex-start;
    gap:20px !important;
}
#layout-main {
    flex-wrap:nowrap;
    align-items:flex-start;
}
#layout-main > .sidebar-col {
    flex:0 0 304px;
    max-width:368px;
}
#layout-main > .content-col {
    flex:1 1 auto;
    min-width:0;
}
.sidebar-col {
    font-size:.92rem;
}
.sidebar-col .controls {
    display:flex;
    flex-wrap:wrap;
    margin-bottom:12px;
}
.sidebar-col .controls > * + * {
    margin-left:10px;
}
.sidebar-heading h3 {
    margin-bottom:12px !important;
    color:var(--brand-muted);
    letter-spacing:.02em;
}
.sidebar-col .gr-button { min-width:104px; }
.sidebar-col .status-bar {
    margin:6px 0 0;
    color:var(--brand-muted);
    font-size:.9rem;
}
.sidebar-col .status-bar em { color:var(--brand-muted); }
.sidebar-sticky {
    position:sticky;
    top:32px;
    display:flex;
    flex-direction:column;
    gap:14px;
    align-self:flex-start;
}
.content-col {
    flex:1 1 640px;
    min-width:0;
}
.sidebar-tree {
    padding:16px 18px;
    background:var(--brand-card);
    border-radius:var(--brand-radius);
    border:1px solid var(--brand-border);
    box-shadow:var(--brand-shadow);
    max-height:60vh;
    overflow:auto;
}
.sidebar-tree summary,
.sidebar-tree .file {
    font-size:.9rem;
}
.sidebar-tree::-webkit-scrollbar { width:8px; }
.sidebar-tree::-webkit-scrollbar-thumb {
    background:rgba(20,88,214,0.25);
    border-radius:10px;
}
.sidebar-tree details { margin-left:.6rem; }
.sidebar-tree summary {
    cursor:pointer;
    padding:4px 8px;
    border-radius:10px;
    color:var(--brand-muted);
    transition:background .2s ease,color .2s ease;
}
.sidebar-tree summary:hover {
    background:rgba(20,88,214,0.12);
    color:var(--brand-primary);
}
.sidebar-tree .file {
    padding:4px 8px;
    border-radius:9px;
    color:var(--brand-text);
    transition:background .2s ease;
}
.sidebar-tree .file:hover {
    background:rgba(20,88,214,0.12);
}
.sidebar-tree .file a {
    color:var(--brand-primary);
    text-decoration:none;
    font-weight:500;
}
.sidebar-tree .file a:hover { text-decoration:underline; }
.search-input textarea,
.search-input input {
    border-radius:16px !important;
    border:1px solid var(--brand-border) !important;
    background:#f8fbff !important;
    padding:10px 16px !important;
    font-size:.9rem !important;
    box-shadow:none !important;
}
.search-title {
    font-weight:600;
    color:var(--brand-muted);
    margin:6px 0 4px;
    font-size:.88rem;
    letter-spacing:.02em;
}
.search-stack {
    display:flex;
    flex-direction:column;
    gap:10px;
}
.search-button button {
    width:100%;
    border-radius:16px !important;
    padding:10px 0 !important;
}
.reindex-stack {
    display:flex;
    flex-direction:column;
    margin-top:8px;
}
.reindex-stack > * + * {
    margin-top:8px;
}
.reindex-stack .gr-button {
    align-self:flex-start;
    min-width:130px;
}
.content-col {
    display:flex;
    flex-direction:column;
    gap:18px;
}
.content-card {
    background:var(--brand-card);
    border-radius:var(--brand-radius);
    border:1px solid var(--brand-border);
    box-shadow:var(--brand-shadow);
    padding:18px 24px;
}
<<<<<<< HEAD
.toc-heading,
.tree-heading {
    margin-bottom:12px !important;
}
.toc-card {
    width:100%;
    max-height:min(48vh, 420px);
    background:rgba(255,255,255,0.96);
    backdrop-filter:blur(12px);
    border-radius:18px;
    border:1px solid rgba(148,163,184,0.3);
    box-shadow:0 16px 40px rgba(15,23,42,0.14);
    display:flex;
    flex-direction:column;
    min-width:0;
    transition:opacity .2s ease, transform .2s ease;
=======
.preview-row {
    align-items:stretch;
    gap:0;
    position:relative;
}
.preview-row .doc-preview {
    flex:1 1 auto;
    min-width:0;
    position:relative;
    padding-left:calc(var(--toc-panel-width) + 32px);
    transition:padding-left .24s ease;
}
#preview-row.toc-hidden .doc-preview {
    padding-left:0;
}
.toc-card {
    position:absolute;
    left:24px;
    top:24px;
    width:var(--toc-panel-width);
    max-height:min(62vh, 520px);
    background:rgba(255,255,255,0.96);
    backdrop-filter:blur(14px);
    border-radius:20px;
    border:1px solid rgba(148,163,184,0.35);
    box-shadow:0 22px 48px rgba(15,23,42,0.18);
    display:flex;
    flex-direction:column;
    min-width:0;
    transition:opacity .24s ease, transform .24s ease;
    z-index:6;
>>>>>>> 76b57187
}
@supports not ((-webkit-backdrop-filter: blur(0)) or (backdrop-filter: blur(0))) {
    .toc-card {
        background:#ffffff;
    }
}
<<<<<<< HEAD
.sidebar-toc {
    margin-bottom:14px;
}
.toc-card.is-hidden {
    opacity:0;
    pointer-events:none;
    transform:translateY(-6px);
    display:none;
=======
.toc-card.is-hidden {
    opacity:0;
    pointer-events:none;
    transform:translateY(-8px);
>>>>>>> 76b57187
}
.toc-card-inner {
    display:flex;
    flex-direction:column;
    height:100%;
    overflow:hidden;
}
.toc-header {
    display:flex;
    align-items:center;
    justify-content:space-between;
    padding:12px 16px;
    border-bottom:1px solid rgba(148,163,184,0.25);
    gap:10px;
}
.toc-header span {
    font-weight:600;
<<<<<<< HEAD
    color:var(--brand-muted);
    letter-spacing:.02em;
    font-size:.92rem;
}
.toc-close {
    border:none;
    background:transparent;
    color:var(--brand-muted);
    border-radius:999px;
    width:28px;
    height:28px;
    cursor:pointer;
    display:flex;
    align-items:center;
    justify-content:center;
    font-size:1.1rem;
    line-height:1;
    transition:background .2s ease,color .2s ease;
}
=======
    color:var(--brand-muted);
    letter-spacing:.02em;
    font-size:.92rem;
}
.toc-close {
    border:none;
    background:transparent;
    color:var(--brand-muted);
    border-radius:999px;
    width:28px;
    height:28px;
    cursor:pointer;
    display:flex;
    align-items:center;
    justify-content:center;
    font-size:1.1rem;
    line-height:1;
    transition:background .2s ease,color .2s ease;
}
>>>>>>> 76b57187
.toc-close:hover {
    background:rgba(20,88,214,0.12);
    color:var(--brand-primary);
}
.toc-body {
    padding:12px 16px 16px;
    overflow:auto;
}
.toc-body::-webkit-scrollbar { width:8px; }
.toc-body::-webkit-scrollbar-thumb {
    background:rgba(20,88,214,0.25);
    border-radius:10px;
}
.toc-tree {
    font-size:.9rem;
    line-height:1.58;
}
.toc-tree > .toc-list { padding-left:0; }
.toc-tree ul {
    list-style:none;
    padding-left:1rem;
    margin:6px 0;
}
.toc-tree li { margin:3px 0; }
.toc-tree a {
    color:var(--brand-primary);
    text-decoration:none;
    font-weight:500;
    display:inline-block;
    padding:2px 6px;
    border-radius:12px;
}
.toc-tree a:hover {
    text-decoration:none;
    background:rgba(20,88,214,0.12);
}
.toc-empty {
    color:var(--brand-muted);
    font-size:.95rem;
    line-height:1.6;
}
<<<<<<< HEAD
.toc-heading.is-hidden {
    display:none !important;
}
.toc-toggle {
    display:none;
    justify-content:flex-start;
    margin:8px 0 18px;
}
.toc-toggle.is-visible {
    display:flex;
=======
#preview-row.toc-hidden .doc-preview {
    flex-basis:100%;
}
.toc-toggle {
    display:flex;
    justify-content:flex-start;
    margin-top:0;
    position:sticky;
    top:130px;
    z-index:5;
    padding-left:24px;
>>>>>>> 76b57187
}
.toc-toggle-button {
    display:none;
    align-items:center;
    gap:6px;
    border:none;
    border-radius:999px;
    padding:10px 18px;
    background:linear-gradient(135deg,var(--brand-primary),var(--brand-primary-soft));
    color:#ffffff;
    font-weight:600;
    cursor:pointer;
    box-shadow:var(--brand-shadow);
    transition:transform .2s ease, box-shadow .2s ease;
}
.toc-toggle-button.visible {
    display:inline-flex;
}
.toc-toggle-button.visible:hover {
    transform:translateY(-1px);
    box-shadow:0 12px 26px rgba(20,88,214,0.2);
}
.download-panel {
    margin-bottom:12px;
}
.download-actions {
    display:flex;
    justify-content:flex-start;
}
.download-button {
    display:inline-flex;
    align-items:center;
    gap:6px;
    padding:10px 18px;
    border-radius:14px;
    background:var(--brand-primary);
    color:#ffffff !important;
    font-weight:600;
    text-decoration:none;
    box-shadow:var(--brand-shadow);
    transition:transform .15s ease, box-shadow .15s ease;
}
.download-button:hover {
    transform:translateY(-1px);
    box-shadow:0 10px 20px rgba(20,88,214,0.2);
}
.doc-preview,
.plaintext-view textarea {
    width:100%;
    border-radius:18px !important;
    border:1px solid var(--brand-border) !important;
    background:#ffffff !important;
    box-shadow:var(--brand-shadow);
}
.doc-preview {
    padding:20px 22px;
    margin:0;
    line-height:1.72;
    font-size:1rem;
    box-sizing:border-box;
}
.doc-preview-inner {
    min-height:1rem;
}
.doc-preview-empty {
    color:var(--brand-muted);
}
.plaintext-view textarea {
    min-height:420px !important;
    font-family:"Fira Code","JetBrains Mono","SFMono-Regular",Consolas,monospace !important;
    font-size:.92rem !important;
    color:#0f172a !important;
}
.gradio-container .tab-nav button {
    font-weight:600;
    padding:10px 18px;
    border-radius:999px;
}
.gradio-container .tab-nav button[aria-selected="true"] {
    color:var(--brand-primary);
    background:var(--brand-primary-ghost);
}
.search-panel {
    padding:18px 22px;
    background:var(--brand-card);
    border-radius:var(--brand-radius);
    border:1px solid var(--brand-border);
    box-shadow:var(--brand-shadow);
}
.search-panel mark {
    background:rgba(20,88,214,0.18);
    color:var(--brand-text);
    border-radius:4px;
    padding:0 3px;
}
.search-snippet {
    margin-left:1.2rem;
    color:#334155;
    font-size:.94rem;
}
.search-snippet mark {
    background:rgba(20,88,214,0.18);
    color:var(--brand-text);
    border-radius:4px;
    padding:0 3px;
}
.badge {
    font-size:.82rem;
    color:var(--brand-muted);
}
.doc-error {
    margin-top:.6rem;
    padding:14px 18px;
    border-radius:14px;
    background:rgba(239,68,68,0.12);
    color:#b91c1c;
    border:1px solid rgba(239,68,68,0.25);
}
.markdown-body table {
    border-collapse:collapse;
    width:100%;
}
.markdown-body th,
.markdown-body td {
    border:1px solid rgba(20,88,214,0.18);
    padding:6px 10px;
}
.markdown-body blockquote {
    border-left:4px solid rgba(20,88,214,0.25);
    margin-left:0;
    padding-left:12px;
    color:var(--brand-muted);
}
.markdown-body .arithmatex {
    font-size:.92em;
}
.markdown-body mjx-container[jax="CHTML"] {
    font-size:.92em;
}
.markdown-body mjx-container[jax="CHTML"][display="true"] {
    margin:1.2em 0 !important;
}
@media (max-width:1100px) {
    .gradio-container {
        padding:12px 18px 40px;
    }
    .mkv-topbar {
        flex-direction:column;
        gap:12px;
        align-items:flex-start;
    }
    .sidebar-sticky { position:static; }
    .sidebar-tree { max-height:unset; }
<<<<<<< HEAD
    .toc-card {
=======
    #preview-row {
        flex-direction:column;
        position:static;
    }
    .preview-row .doc-preview {
        padding-left:0;
    }
    .preview-row .toc-card {
        position:static;
        left:auto;
        top:auto;
        width:100%;
>>>>>>> 76b57187
        max-height:none;
        background:var(--brand-card);
        backdrop-filter:none;
        border:1px solid var(--brand-border);
        box-shadow:var(--brand-shadow);
<<<<<<< HEAD
    }
    .toc-toggle {
        margin-top:10px;
=======
        opacity:1 !important;
        pointer-events:auto !important;
        transform:none !important;
    }
    .toc-toggle {
        position:static;
        padding-left:0;
        margin-top:12px;
>>>>>>> 76b57187
    }
}
@media (max-width:768px) {
    .gradio-container { padding:10px 12px 32px; }
    .gr-row { flex-direction:column !important; }
    #layout-main { flex-wrap:wrap; }
    #layout-main > .sidebar-col,
    #layout-main > .content-col {
        max-width:none;
        flex:1 1 auto;
    }
}
</style>
<script>
(function () {
<<<<<<< HEAD
    var state = window.__mkvTocState || (window.__mkvTocState = {
        hidden: false,
        boundDoc: false,
        boundToggle: null,
    });

    function liveLookup(current, id) {
        if (current && typeof current.isConnected === 'boolean' && current.isConnected) {
            return current;
        }
        return document.getElementById(id);
    }

    function ensureElements() {
        state.toggle = liveLookup(state.toggle, 'toc-toggle-button');
        state.toggleHost = liveLookup(state.toggleHost, 'toc-toggle');
        state.panel = liveLookup(state.panel, 'doc-toc-panel');
        state.heading = liveLookup(state.heading, 'toc-heading');
        return Boolean(state.toggle && state.panel);
    }

    function sync() {
        if (!ensureElements()) {
            return;
        }
        var panel = state.panel;
        if (panel) {
            if (state.hidden) {
=======
    function attemptSetup() {
        var row = document.getElementById('preview-row');
        var toggle = document.getElementById('toc-toggle-button');
        if (!row || !toggle) {
            return;
        }
        if (row.dataset.tocReady === '1') {
            return;
        }
        row.dataset.tocReady = '1';

        var panel = document.getElementById('doc-toc-panel');

        function syncPanel(hidden) {
            if (panel && typeof panel.isConnected === 'boolean' && !panel.isConnected) {
                panel = null;
            }
            if (!panel) {
                panel = document.getElementById('doc-toc-panel');
            }
            if (!panel) {
                return;
            }
            if (hidden) {
>>>>>>> 76b57187
                panel.classList.add('is-hidden');
                panel.setAttribute('aria-hidden', 'true');
            } else {
                panel.classList.remove('is-hidden');
                panel.setAttribute('aria-hidden', 'false');
            }
        }
<<<<<<< HEAD
        if (state.heading) {
            if (state.hidden) {
                state.heading.classList.add('is-hidden');
            } else {
                state.heading.classList.remove('is-hidden');
            }
        }
        if (state.toggle) {
            if (state.hidden) {
                state.toggle.classList.add('visible');
                state.toggle.setAttribute('aria-expanded', 'false');
            } else {
                state.toggle.classList.remove('visible');
                state.toggle.setAttribute('aria-expanded', 'true');
            }
            state.toggle.setAttribute('data-hidden', state.hidden ? '1' : '0');
        }
        if (state.toggleHost) {
            if (state.hidden) {
                state.toggleHost.classList.add('is-visible');
            } else {
                state.toggleHost.classList.remove('is-visible');
            }
        }
    }

    function hideToc(ev) {
        if (ev) {
            ev.preventDefault();
        }
        if (!state.hidden) {
            state.hidden = true;
            sync();
            if (state.toggle && typeof state.toggle.focus === 'function') {
                try {
                    state.toggle.focus({ preventScroll: true });
                } catch (err) {
                    state.toggle.focus();
                }
            }
        }
    }

    function showToc(ev) {
        if (ev) {
            ev.preventDefault();
        }
        if (state.hidden) {
            state.hidden = false;
            sync();
            ensureElements();
            if (state.panel && typeof state.panel.scrollIntoView === 'function') {
                state.panel.scrollIntoView({ behavior: 'smooth', block: 'nearest' });
            }
        }
    }

    function attemptSetup() {
        if (!ensureElements()) {
            return;
        }
        var attr = state.toggle ? state.toggle.getAttribute('data-hidden') : null;
        if (attr === '1') {
            state.hidden = true;
        }
        if (state.toggle && state.toggle !== state.boundToggle) {
            if (state.boundToggle) {
                state.boundToggle.removeEventListener('click', showToc);
            }
            state.toggle.addEventListener('click', showToc);
            state.boundToggle = state.toggle;
        }
        if (!state.boundDoc) {
            state.boundDoc = true;
            document.addEventListener('click', function (ev) {
                var target = ev.target instanceof Element ? ev.target.closest('[data-action="hide-toc"]') : null;
                if (target) {
                    hideToc(ev);
                }
            });
        }
        sync();
=======

        function updateButton() {
            var hidden = row.classList.contains('toc-hidden');
            if (hidden) {
                toggle.classList.add('visible');
                toggle.setAttribute('aria-expanded', 'false');
            } else {
                toggle.classList.remove('visible');
                toggle.setAttribute('aria-expanded', 'true');
            }
            syncPanel(hidden);
        }

        function hideToc() {
            if (!row.classList.contains('toc-hidden')) {
                row.classList.add('toc-hidden');
                updateButton();
            }
        }

        function showToc() {
            if (row.classList.contains('toc-hidden')) {
                row.classList.remove('toc-hidden');
                updateButton();
                if (panel && typeof panel.isConnected === 'boolean' && !panel.isConnected) {
                    panel = null;
                }
                if (!panel) {
                    panel = document.getElementById('doc-toc-panel');
                }
                if (panel && typeof panel.scrollIntoView === 'function') {
                    panel.scrollIntoView({ behavior: 'smooth', block: 'nearest' });
                }
            }
        }

        toggle.addEventListener('click', function (ev) {
            ev.preventDefault();
            showToc();
        });

        row.addEventListener('click', function (ev) {
            var target = ev.target instanceof Element ? ev.target.closest('[data-action="hide-toc"]') : null;
            if (target) {
                ev.preventDefault();
                hideToc();
            }
        });

        updateButton();
>>>>>>> 76b57187
    }

    function scheduleSetup() {
        if (typeof requestAnimationFrame === 'function') {
            requestAnimationFrame(attemptSetup);
        } else {
            setTimeout(attemptSetup, 16);
        }
    }

    var observer = new MutationObserver(scheduleSetup);
    observer.observe(document.documentElement, { childList: true, subtree: true });

    if (document.readyState === 'loading') {
        document.addEventListener('DOMContentLoaded', attemptSetup);
    } else {
        attemptSetup();
    }
})();
</script>
"""

TREE_CSS = """
<style>
.markdown-body table {
    border-collapse:collapse;
    width:100%;
}
.markdown-body th,
.markdown-body td {
    border:1px solid rgba(20,88,214,0.18);
    padding:6px 10px;
}
.markdown-body blockquote {
    border-left:4px solid rgba(20,88,214,0.25);
    margin-left:0;
    padding-left:12px;
    color:var(--brand-muted);
}
.markdown-body .arithmatex {
    font-size:.85em;
}
.markdown-body mjx-container[jax="CHTML"] {
    font-size:.85em;
}
.markdown-body mjx-container[jax="CHTML"][display="true"] {
    margin:1.2em 0 !important;
}
</style>
"""

# ==================== 全文搜索 ====================

def make_snippet(text: str, q: str, width: int = 60) -> str:
    t = text
    ql = q.lower()
    tl = t.lower()
    pos = tl.find(ql)
    if pos < 0:
        return _esc(t[:width*2] + ("…" if len(t) > width*2 else ""))
    a = max(0, pos - width)
    b = min(len(t), pos + len(q) + width)
    snippet = t[a:b]
    # 简单高亮（大小写不敏感）
    snippet_html = _esc(snippet)
    pat = re.compile(re.escape(q), re.IGNORECASE)
    snippet_html = pat.sub(lambda m: f"<mark>{_esc(m.group(0))}</mark>", snippet_html)
    return ("…" if a>0 else "") + snippet_html + ("…" if b<len(t) else "")


def fulltext_search(query: str) -> str:
    query = (query or "").strip()
    if not query:
        return "<em>请输入关键字</em>"
    if not ES_ENABLED:
        return "<em>未配置 Elasticsearch，无法执行全文检索</em>"
    try:
        es = es_connect()
    except Exception as exc:  # pragma: no cover - 运行时依赖外部服务
        return f"<em>搜索服务不可用：{_esc(str(exc))}</em>"
    try:
        search_body = {
            "size": 200,
            # 使用 match 查询与 Postman 中保持一致，避免 multi_match 在仅有单字段时出现兼容性问题
            "query": {"match": {"content": {"query": query}}},
            "highlight": {
                "pre_tags": ["<mark>"],
                "post_tags": ["</mark>"],
                "fields": {"content": {"fragment_size": 120, "number_of_fragments": 3}},
                "max_analyzed_offset": ES_MAX_ANALYZED_OFFSET,
            },
        }
        resp = _es_search_request(
            es,
            search_body,
            params={"max_analyzed_offset": ES_MAX_ANALYZED_OFFSET},
        )
    except NotFoundError:
        return "<em>索引尚未建立，请先同步文档</em>"
    except Exception as exc:  # pragma: no cover - 运行时依赖外部服务
        return f"<em>检索失败：{_esc(str(exc))}</em>"
    hits = resp.get("hits", {}).get("hits", [])
    if not hits:
        return "<em>未找到匹配内容</em>"
    rows: List[str] = []
    for hit in hits:
        key = hit.get("_id") or ""
        title = key.split("/")[-1] if key else "未知文件"
        highlights = hit.get("highlight", {}).get("content", [])
        if highlights:
            snippet = "<br>".join(highlights)
        else:
            src = hit.get("_source", {})
            snippet = make_snippet(src.get("content", ""), query)
        score = hit.get("_score", 0.0)
        icon = _file_icon(key or title)
        rows.append(
            f"<div>{icon} <a href='?{urlencode({'key': key})}'>{_esc(title)}</a> "
            f"<span class='badge'>(相关度 {score:.2f})</span><br>"
            f"<div class='search-snippet'>{snippet}</div></div>"
        )
    return "".join(rows)

# ==================== 预签名下载链接 ====================

def download_link_html(key: str) -> str:
    c, ep = connect()
    url = c.presigned_get_object(DOC_BUCKET, key, expires=timedelta(hours=6))
    esc = _esc(url)
    return (
        "<div class='download-actions'>"
        f"<a class='download-button' href='{esc}' target='_blank' rel='noopener'>下载当前文件（有效 6 小时）</a>"
        "</div>"
    )

# ==================== Gradio UI ====================


def _hero_html(doc_total: Optional[int] = None) -> str:
    if doc_total is None:
        total_span = "<span>文档总数统计中…</span>"
    else:
        total_span = f"<span>文档总数：<strong>{doc_total}</strong></span>"
    meta_items = [total_span]
    feedback_links = [
        (
            "<a class='mkv-link mkv-feedback-link' href='http://10.20.41.24:9001/' "
            "target='_blank' rel='noopener'>文档问题反馈</a>"
        ),
        (
            "<a class='mkv-link mkv-feedback-link' href='http://10.20.40.101:7860/' "
            "target='_blank' rel='noopener'>通号院在线扫描类 PDF 解析工具</a>"
        ),
    ]
    feedback_link = "".join(feedback_links)
    return (
        f"""
        <section class='mkv-hero'>
            <h1>{_esc(SITE_TITLE)}</h1>
            <p>在这里浏览、检索来自通号院的知识文档，快速定位你需要的工作内容。</p>
            <div class='mkv-meta-bar'>
                <div class='mkv-meta'>{''.join(meta_items)}</div>
                <div class='mkv-meta-link'>{feedback_link}</div>
            </div>
        </section>
        """
    )


def _manifest_payload() -> Dict[str, object]:
    short_name = SITE_TITLE if len(SITE_TITLE) <= 12 else SITE_TITLE[:12]
    return {
        "name": SITE_TITLE,
        "short_name": short_name,
        "start_url": ".",
        "display": "standalone",
        "background_color": "#ffffff",
        "theme_color": "#1458d6",
        "icons": [],
    }


def ui_app():
    with gr.Blocks(
        title=SITE_TITLE,
        theme=gr.themes.Soft(primary_hue="blue", neutral_hue="slate"),
        head=MATHJAX_HEAD + LAYOUT_FALLBACK_HEAD,
    ) as demo:
        gr.HTML(GLOBAL_CSS + TREE_CSS)
        hero_html = gr.HTML(_hero_html())
        with gr.Row(elem_classes=["gr-row"], elem_id="layout-main"):
            with gr.Column(scale=1, min_width=280, elem_classes=["sidebar-col"]):
                with gr.Column(elem_classes=["sidebar-sticky"]):
                    gr.Markdown(
                        "### 📑 当前目录",
                        elem_id="toc-heading",
                        elem_classes=["sidebar-heading", "toc-heading"],
                    )
                    toc_panel = gr.HTML(
                        DEFAULT_TOC_PANEL,
                        elem_id="doc-toc-panel",
                        elem_classes=["toc-card", "sidebar-toc"],
                    )
                    toc_toggle = gr.HTML(
                        "<button type='button' id='toc-toggle-button' class='toc-toggle-button' aria-expanded='true'>显示目录</button>",
                        elem_id="toc-toggle",
                        elem_classes=["toc-toggle"],
                    )
                    gr.Markdown(
                        "### 📁 文档树",
                        elem_id="tree-heading",
                        elem_classes=["sidebar-heading", "tree-heading"],
                    )
                    with gr.Row(elem_classes=["controls"]):
                        btn_expand = gr.Button("展开全部")
                        btn_collapse = gr.Button("折叠全部")
                    with gr.Column(elem_classes=["search-stack"]):
                        q = gr.Textbox(
                            show_label=False,
                            placeholder="支持全文搜索",
                            elem_classes=["search-input"],
                        )
                        btn_search = gr.Button("搜索", elem_classes=["search-button"])
                    tree_html = gr.HTML("<em>加载中…</em>", elem_classes=["sidebar-tree"])
                    with gr.Row(elem_classes=["controls"]):
                        btn_clear = gr.Button("清空缓存")
                        btn_refresh = gr.Button("刷新树", variant="secondary")
                    with gr.Column(elem_classes=["reindex-stack"]):
                        btn_reindex = gr.Button("重建索引", variant="secondary")
                        status_bar = gr.HTML("", elem_classes=["status-bar"])
            with gr.Column(scale=7, elem_classes=["content-col"]):
                with gr.Tabs(selected="preview", elem_id="content-tabs", elem_classes=["content-card"]) as content_tabs:
                    with gr.TabItem("预览", id="preview"):
                        dl_html = gr.HTML("", elem_classes=["download-panel"])
                        with gr.Row(elem_id="preview-row", elem_classes=["preview-row"]):
                            toc_panel = gr.HTML(
                                DEFAULT_TOC_PANEL,
                                elem_id="doc-toc-panel",
                                elem_classes=["toc-card"],
                            )
                            html_view = gr.HTML(
                                "<div class='doc-preview-inner doc-preview-empty'><em>请选择左侧文件…</em></div>",
                                elem_id="doc-html-view",
                                elem_classes=["doc-preview"],
                            )
                        toc_toggle = gr.HTML(
                            "<button type='button' id='toc-toggle-button' class='toc-toggle-button' aria-expanded='true'>显示目录</button>",
                            elem_id="toc-toggle",
                            elem_classes=["toc-toggle"],
                        )
                    with gr.TabItem("文本内容", id="source"):
                        md_view = gr.Textbox(lines=26, interactive=False, label="提取的纯文本", elem_classes=["plaintext-view"])
                    with gr.TabItem("全文搜索", id="search"):
                        search_out = gr.HTML(
                            "<em>在左侧输入关键词后点击“搜索”（由 Elasticsearch 提供支持）</em>",
                            elem_classes=["search-panel"],
                        )

        # 内部状态：是否展开全部
        expand_state = gr.State(False)

        def _refresh_tree(expand_all: bool):
            global TREE_DOCS
            docs = list_documents()
            TREE_DOCS = docs
            base = DOC_PREFIX.rstrip("/") + "/" if DOC_PREFIX else ""
            tree = build_tree([d["key"] for d in docs], base_prefix=base)
            status = sync_elasticsearch(docs)
            return render_tree_html(tree, expand_all), status, _hero_html(len(docs))

        def _render_cached_tree(expand_all: bool):
            global TREE_DOCS
            if not TREE_DOCS:
                return _refresh_tree(expand_all)
            base = DOC_PREFIX.rstrip("/") + "/" if DOC_PREFIX else ""
            tree = build_tree([d["key"] for d in TREE_DOCS], base_prefix=base)
            return render_tree_html(tree, expand_all), gr.update(), gr.update()

        def _render_from_key(key: str | None):
            if not key:
                return "", "<em>未选择文件</em>", "", DEFAULT_TOC_PANEL
            try:
                _, doc_type, text, html, toc = get_document(key)
            except Exception as exc:
                msg = _esc(str(exc))
                return (
                    download_link_html(key),
                    f"<div class='doc-error'>{msg}</div>",
                    msg,
                    _wrap_toc_panel("<div class='toc-empty'>无法生成目录</div>"),
                )

            if doc_type == "markdown":
                toc_html = toc or "<div class='toc-empty'>文档中暂无可用标题</div>"
            else:
                toc_html = "<div class='toc-empty'>当前文档类型未提供目录</div>"

            return download_link_html(key), html, text, _wrap_toc_panel(toc_html)

        def _search(query: str):
            return fulltext_search(query)

        def _clear_cache():
            n = len(DOC_CACHE.od)
            DOC_CACHE.clear()
            return f"<em>已清空文档缓存（{n} 项）</em>"

        def _force_reindex():
            global TREE_DOCS
            if not TREE_DOCS:
                TREE_DOCS = list_documents()
            return sync_elasticsearch(TREE_DOCS, force=True)

        def _activate_search_tab():
            return gr.update(selected="search")

        # 事件绑定
        demo.load(lambda: _refresh_tree(False), outputs=[tree_html, status_bar, hero_html])
        btn_refresh.click(_refresh_tree, inputs=expand_state, outputs=[tree_html, status_bar, hero_html])
        btn_expand.click(lambda: True, None, expand_state).then(_render_cached_tree, inputs=expand_state, outputs=[tree_html, status_bar, hero_html])
        btn_collapse.click(lambda: False, None, expand_state).then(_render_cached_tree, inputs=expand_state, outputs=[tree_html, status_bar, hero_html])
        btn_clear.click(_clear_cache, outputs=status_bar)
        btn_reindex.click(_force_reindex, outputs=status_bar)
        q.submit(_search, inputs=q, outputs=search_out).then(_activate_search_tab, outputs=content_tabs)
        btn_search.click(_search, inputs=q, outputs=search_out).then(_activate_search_tab, outputs=content_tabs)

        # 解析 URL 参数中的 key 并渲染
        def on_load_with_req(request: gr.Request):
            key = request.query_params.get("key") if request and request.query_params else None
            return _render_from_key(key)

        demo.load(on_load_with_req, outputs=[dl_html, html_view, md_view, toc_panel])
    return demo

if __name__ == "__main__":
    demo = ui_app()
    if ENABLE_GRADIO_QUEUE:
        demo = demo.queue()
    app = demo
    fastapi_app = demo.app

    @fastapi_app.get("/manifest.json")
    def manifest_route():  # pragma: no cover - FastAPI integration
        return JSONResponse(_manifest_payload())

    demo.launch(server_name=BIND_HOST, server_port=BIND_PORT, show_api=False)<|MERGE_RESOLUTION|>--- conflicted
+++ resolved
@@ -1354,7 +1354,6 @@
     box-shadow:var(--brand-shadow);
     padding:18px 24px;
 }
-<<<<<<< HEAD
 .toc-heading,
 .tree-heading {
     margin-bottom:12px !important;
@@ -1371,46 +1370,12 @@
     flex-direction:column;
     min-width:0;
     transition:opacity .2s ease, transform .2s ease;
-=======
-.preview-row {
-    align-items:stretch;
-    gap:0;
-    position:relative;
-}
-.preview-row .doc-preview {
-    flex:1 1 auto;
-    min-width:0;
-    position:relative;
-    padding-left:calc(var(--toc-panel-width) + 32px);
-    transition:padding-left .24s ease;
-}
-#preview-row.toc-hidden .doc-preview {
-    padding-left:0;
-}
-.toc-card {
-    position:absolute;
-    left:24px;
-    top:24px;
-    width:var(--toc-panel-width);
-    max-height:min(62vh, 520px);
-    background:rgba(255,255,255,0.96);
-    backdrop-filter:blur(14px);
-    border-radius:20px;
-    border:1px solid rgba(148,163,184,0.35);
-    box-shadow:0 22px 48px rgba(15,23,42,0.18);
-    display:flex;
-    flex-direction:column;
-    min-width:0;
-    transition:opacity .24s ease, transform .24s ease;
-    z-index:6;
->>>>>>> 76b57187
 }
 @supports not ((-webkit-backdrop-filter: blur(0)) or (backdrop-filter: blur(0))) {
     .toc-card {
         background:#ffffff;
     }
 }
-<<<<<<< HEAD
 .sidebar-toc {
     margin-bottom:14px;
 }
@@ -1419,12 +1384,6 @@
     pointer-events:none;
     transform:translateY(-6px);
     display:none;
-=======
-.toc-card.is-hidden {
-    opacity:0;
-    pointer-events:none;
-    transform:translateY(-8px);
->>>>>>> 76b57187
 }
 .toc-card-inner {
     display:flex;
@@ -1442,7 +1401,6 @@
 }
 .toc-header span {
     font-weight:600;
-<<<<<<< HEAD
     color:var(--brand-muted);
     letter-spacing:.02em;
     font-size:.92rem;
@@ -1462,27 +1420,6 @@
     line-height:1;
     transition:background .2s ease,color .2s ease;
 }
-=======
-    color:var(--brand-muted);
-    letter-spacing:.02em;
-    font-size:.92rem;
-}
-.toc-close {
-    border:none;
-    background:transparent;
-    color:var(--brand-muted);
-    border-radius:999px;
-    width:28px;
-    height:28px;
-    cursor:pointer;
-    display:flex;
-    align-items:center;
-    justify-content:center;
-    font-size:1.1rem;
-    line-height:1;
-    transition:background .2s ease,color .2s ease;
-}
->>>>>>> 76b57187
 .toc-close:hover {
     background:rgba(20,88,214,0.12);
     color:var(--brand-primary);
@@ -1524,7 +1461,6 @@
     font-size:.95rem;
     line-height:1.6;
 }
-<<<<<<< HEAD
 .toc-heading.is-hidden {
     display:none !important;
 }
@@ -1535,19 +1471,6 @@
 }
 .toc-toggle.is-visible {
     display:flex;
-=======
-#preview-row.toc-hidden .doc-preview {
-    flex-basis:100%;
-}
-.toc-toggle {
-    display:flex;
-    justify-content:flex-start;
-    margin-top:0;
-    position:sticky;
-    top:130px;
-    z-index:5;
-    padding-left:24px;
->>>>>>> 76b57187
 }
 .toc-toggle-button {
     display:none;
@@ -1701,41 +1624,15 @@
     }
     .sidebar-sticky { position:static; }
     .sidebar-tree { max-height:unset; }
-<<<<<<< HEAD
     .toc-card {
-=======
-    #preview-row {
-        flex-direction:column;
-        position:static;
-    }
-    .preview-row .doc-preview {
-        padding-left:0;
-    }
-    .preview-row .toc-card {
-        position:static;
-        left:auto;
-        top:auto;
-        width:100%;
->>>>>>> 76b57187
         max-height:none;
         background:var(--brand-card);
         backdrop-filter:none;
         border:1px solid var(--brand-border);
         box-shadow:var(--brand-shadow);
-<<<<<<< HEAD
     }
     .toc-toggle {
         margin-top:10px;
-=======
-        opacity:1 !important;
-        pointer-events:auto !important;
-        transform:none !important;
-    }
-    .toc-toggle {
-        position:static;
-        padding-left:0;
-        margin-top:12px;
->>>>>>> 76b57187
     }
 }
 @media (max-width:768px) {
@@ -1751,7 +1648,6 @@
 </style>
 <script>
 (function () {
-<<<<<<< HEAD
     var state = window.__mkvTocState || (window.__mkvTocState = {
         hidden: false,
         boundDoc: false,
@@ -1780,32 +1676,6 @@
         var panel = state.panel;
         if (panel) {
             if (state.hidden) {
-=======
-    function attemptSetup() {
-        var row = document.getElementById('preview-row');
-        var toggle = document.getElementById('toc-toggle-button');
-        if (!row || !toggle) {
-            return;
-        }
-        if (row.dataset.tocReady === '1') {
-            return;
-        }
-        row.dataset.tocReady = '1';
-
-        var panel = document.getElementById('doc-toc-panel');
-
-        function syncPanel(hidden) {
-            if (panel && typeof panel.isConnected === 'boolean' && !panel.isConnected) {
-                panel = null;
-            }
-            if (!panel) {
-                panel = document.getElementById('doc-toc-panel');
-            }
-            if (!panel) {
-                return;
-            }
-            if (hidden) {
->>>>>>> 76b57187
                 panel.classList.add('is-hidden');
                 panel.setAttribute('aria-hidden', 'true');
             } else {
@@ -1813,7 +1683,6 @@
                 panel.setAttribute('aria-hidden', 'false');
             }
         }
-<<<<<<< HEAD
         if (state.heading) {
             if (state.hidden) {
                 state.heading.classList.add('is-hidden');
@@ -1896,58 +1765,6 @@
             });
         }
         sync();
-=======
-
-        function updateButton() {
-            var hidden = row.classList.contains('toc-hidden');
-            if (hidden) {
-                toggle.classList.add('visible');
-                toggle.setAttribute('aria-expanded', 'false');
-            } else {
-                toggle.classList.remove('visible');
-                toggle.setAttribute('aria-expanded', 'true');
-            }
-            syncPanel(hidden);
-        }
-
-        function hideToc() {
-            if (!row.classList.contains('toc-hidden')) {
-                row.classList.add('toc-hidden');
-                updateButton();
-            }
-        }
-
-        function showToc() {
-            if (row.classList.contains('toc-hidden')) {
-                row.classList.remove('toc-hidden');
-                updateButton();
-                if (panel && typeof panel.isConnected === 'boolean' && !panel.isConnected) {
-                    panel = null;
-                }
-                if (!panel) {
-                    panel = document.getElementById('doc-toc-panel');
-                }
-                if (panel && typeof panel.scrollIntoView === 'function') {
-                    panel.scrollIntoView({ behavior: 'smooth', block: 'nearest' });
-                }
-            }
-        }
-
-        toggle.addEventListener('click', function (ev) {
-            ev.preventDefault();
-            showToc();
-        });
-
-        row.addEventListener('click', function (ev) {
-            var target = ev.target instanceof Element ? ev.target.closest('[data-action="hide-toc"]') : null;
-            if (target) {
-                ev.preventDefault();
-                hideToc();
-            }
-        });
-
-        updateButton();
->>>>>>> 76b57187
     }
 
     function scheduleSetup() {
