import io
import json
import os
import re
import tempfile
from collections import OrderedDict
from functools import lru_cache
from datetime import timedelta
from typing import Dict, List, Optional, Tuple
from urllib.parse import quote, urlencode

import gradio as gr
from markdown import Markdown
from minio import Minio
from elasticsearch import Elasticsearch
from elasticsearch.exceptions import NotFoundError
from fastapi.responses import JSONResponse

try:
    from elastic_transport import Transport
except Exception:  # pragma: no cover - optional dependency guard
    Transport = None

try:
    import mammoth
except Exception:  # pragma: no cover - optional dependency guard
    mammoth = None

try:
    import textract
    try:
        from textract.exceptions import ShellError as TextractShellError  # type: ignore
    except Exception:  # pragma: no cover - optional dependency guard
        TextractShellError = Exception
except Exception:  # pragma: no cover - optional dependency guard
    textract = None
    TextractShellError = Exception

# ==================== 环境变量 ====================
MINIO_ENDPOINTS = os.getenv("MINIO_ENDPOINTS", "10.20.41.24:9005,10.20.40.101:9005").split(",")
MINIO_SECURE = os.getenv("MINIO_SECURE", "false").strip().lower() == "true"
MINIO_ACCESS_KEY = os.getenv("MINIO_ACCESS_KEY", "")
MINIO_SECRET_KEY = os.getenv("MINIO_SECRET_KEY", "")
DOC_BUCKET = os.getenv("DOC_BUCKET", "bucket")
DOC_PREFIX = os.getenv("DOC_PREFIX", "")
IMAGE_PUBLIC_BASE = os.getenv("IMAGE_PUBLIC_BASE", "http://10.20.41.24:9005")
SITE_TITLE = os.getenv("SITE_TITLE", "通号院文档知识库")
BIND_HOST = os.getenv("BIND_HOST", "0.0.0.0")
BIND_PORT = int(os.getenv("BIND_PORT", "7861"))
MATHJAX_JS_URL = os.getenv(
    "MATHJAX_JS_URL",
    "http://10.20.41.24:9005/cdn/mathjax@3/es5/tex-mml-chtml.js",
)
ENABLE_GRADIO_QUEUE = os.getenv("ENABLE_GRADIO_QUEUE", "false").strip().lower() == "true"
ES_HOSTS = [h.strip() for h in os.getenv("ES_HOSTS", "http://localhost:9200").split(",") if h.strip()]
ES_INDEX = os.getenv("ES_INDEX", "mkviewer-docs")
ES_USERNAME = os.getenv("ES_USERNAME", "")
ES_PASSWORD = os.getenv("ES_PASSWORD", "")
ES_VERIFY_CERTS = os.getenv("ES_VERIFY_CERTS", "true").strip().lower() == "true"
ES_TIMEOUT = int(os.getenv("ES_TIMEOUT", "10"))
ES_COMPAT_VERSION = os.getenv("ES_COMPAT_VERSION", "8").strip()
if ES_COMPAT_VERSION not in {"7", "8"}:  # Elasticsearch 7.x only accepts compat 7 or 8 headers
    ES_COMPAT_VERSION = "8"
ES_MAX_ANALYZED_OFFSET = int(os.getenv("ES_MAX_ANALYZED_OFFSET", "999999"))
if ES_MAX_ANALYZED_OFFSET <= 0:
    ES_MAX_ANALYZED_OFFSET = 999999

ES_ENABLED = bool(ES_HOSTS)

# Inject MathJax and a resilient typesetting helper so formulas render even when
# the initial HTML update happens before the MathJax bundle is ready.  The
# helper uses MutationObserver as well as a retry timer to ensure the preview is
# re-typeset once the script finishes downloading.
_MATHJAX_HEAD_TEMPLATE = """
<script>
(function () {
    var SCRIPT_ID = 'mkv-mathjax-loader';
    var PREVIEW_ID = 'doc-html-view';
    var SRC = '__MATHJAX_SRC__';
    var timer = null;
    var host = null;
    var observer = null;
    var PROCESS_ATTR = 'data-mathjax-processing';
<<<<<<< HEAD
    var PENDING = [];
    var scriptReady = false;
    var scriptFailed = false;
=======
>>>>>>> f3052e0e

    function configure(win) {
        if (!win) {
            return;
<<<<<<< HEAD
        }
        var cfg = win.MathJax = win.MathJax || {};
        var tex = cfg.tex = cfg.tex || {};
        tex.inlineMath = tex.inlineMath || [['$', '$'], ['\\(', '\\)']];
        tex.displayMath = tex.displayMath || [['$$', '$$'], ['\\[', '\\]']];
        cfg.svg = cfg.svg || {fontCache: 'global'};
        var options = cfg.options = cfg.options || {};
        if (!options.ignoreHtmlClass) {
            options.ignoreHtmlClass = 'tex2jax_ignore';
        }
        if (!options.processHtmlClass) {
            options.processHtmlClass = 'arithmatex|doc-preview-inner';
=======
>>>>>>> f3052e0e
        }
        var cfg = win.MathJax = win.MathJax || {};
        var tex = cfg.tex = cfg.tex || {};
        tex.inlineMath = tex.inlineMath || [['$', '$'], ['\\(', '\\)']];
        tex.displayMath = tex.displayMath || [['$$', '$$'], ['\\[', '\\]']];
        cfg.svg = cfg.svg || {fontCache: 'global'};
    }

<<<<<<< HEAD
    function warnFailure(err) {
        scriptFailed = true;
        console.error('[mkviewer] MathJax 脚本加载失败：' + SRC, err);
        var container = document.getElementById(PREVIEW_ID);
        if (container) {
            var banner = container.querySelector('.mathjax-error-banner');
            if (!banner) {
                banner = document.createElement('div');
                banner.className = 'mathjax-error-banner';
                banner.textContent = 'MathJax 脚本加载失败，请检查 MATHJAX_JS_URL 设置或镜像文件。';
                container.insertBefore(banner, container.firstChild || null);
            }
        }
    }

    function onScriptReady() {
        if (scriptReady) {
            return;
        }
        scriptReady = true;
        configure(window);
        flushPending();
    }

    function ensureScript(doc) {
        if (!doc) {
            return;
        }
        var existing = doc.getElementById(SCRIPT_ID);
        if (existing) {
            if (!existing.getAttribute('data-mkv-bound')) {
                existing.setAttribute('data-mkv-bound', '1');
                existing.addEventListener('load', function () {
                    existing.setAttribute('data-loaded', '1');
                    onScriptReady();
                });
                existing.addEventListener('error', warnFailure);
            }
            if (existing.getAttribute('data-loaded') === '1') {
                onScriptReady();
            }
            return;
        }
        var head = doc.head || doc.getElementsByTagName('head')[0] || doc.documentElement;
        if (!head) {
            return;
        }
        var script = doc.createElement('script');
        script.id = SCRIPT_ID;
        script.setAttribute('defer', 'defer');
        script.setAttribute('data-mkv-bound', '1');
        script.src = SRC;
        script.addEventListener('load', function () {
            script.setAttribute('data-loaded', '1');
            onScriptReady();
        });
        script.addEventListener('error', warnFailure);
        head.appendChild(script);
    }

    function remember(target) {
        if (!target) {
            return;
        }
        if (PENDING.indexOf(target) === -1) {
            PENDING.push(target);
        }
    }

    function flushPending() {
        if (!PENDING.length) {
            return;
        }
        var nodes = PENDING.slice();
        PENDING.length = 0;
        nodes.forEach(function (node) {
            typeset(node);
        });
    }

    function typeset(target) {
        if (!target || scriptFailed) {
            return;
        }
        if (target.getAttribute(PROCESS_ATTR) === '1') {
            return;
        }
        var math = window.MathJax;
        if (!(math && math.typesetPromise)) {
            remember(target);
            if (scriptReady) {
                setTimeout(function () {
                    typeset(target);
                }, 120);
            }
            return;
        }
        target.setAttribute(PROCESS_ATTR, '1');
        try {
            var promise = math.typesetPromise([target]);
            if (promise && typeof promise.then === 'function') {
                promise.then(
                    function () {
                        target.removeAttribute(PROCESS_ATTR);
                    },
                    function (err) {
                        target.removeAttribute(PROCESS_ATTR);
                        console.error('[mkviewer] MathJax typeset failed', err);
                    }
                );
            } else {
                target.removeAttribute(PROCESS_ATTR);
            }
        } catch (err) {
            target.removeAttribute(PROCESS_ATTR);
            console.error('[mkviewer] MathJax typeset threw', err);
        }
    }

    function watch(node) {
        if (!(window.MutationObserver && node)) {
            return;
        }
        if (observer) {
            observer.disconnect();
        }
        observer = new MutationObserver(function () {
            typeset(node);
        });
        observer.observe(node, {childList: true, subtree: true});
    }

    function queueCheck() {
        if (timer) {
            clearTimeout(timer);
        }
        timer = setTimeout(resolveHost, 160);
    }

    function resolveHost() {
        var next = document.getElementById(PREVIEW_ID);
        if (!next) {
            if (observer) {
                observer.disconnect();
                observer = null;
            }
            host = null;
            queueCheck();
            return;
        }
        if (host !== next) {
            host = next;
            watch(host);
            typeset(host);
            return queueCheck();
        }
        if (scriptReady && PENDING.length) {
            flushPending();
        }
        queueCheck();
    }

    configure(window);
    ensureScript(document);

=======
    function ensureScript(doc) {
        if (!doc) {
            return;
        }
        if (doc.getElementById(SCRIPT_ID)) {
            return;
        }
        var head = doc.head || doc.getElementsByTagName('head')[0] || doc.documentElement;
        if (!head) {
            return;
        }
        var script = doc.createElement('script');
        script.id = SCRIPT_ID;
        script.setAttribute('defer', 'defer');
        script.src = SRC;
        head.appendChild(script);
    }

    function typeset(target) {
        if (!target) {
            return;
        }
        if (target.getAttribute(PROCESS_ATTR) === '1') {
            return;
        }
        var math = window.MathJax;
        if (!(math && math.typesetPromise)) {
            setTimeout(function () {
                typeset(target);
            }, 150);
            return;
        }
        target.setAttribute(PROCESS_ATTR, '1');
        try {
            var promise = math.typesetPromise([target]);
            if (promise && typeof promise.then === 'function') {
                promise.then(
                    function () {
                        target.removeAttribute(PROCESS_ATTR);
                    },
                    function (err) {
                        target.removeAttribute(PROCESS_ATTR);
                        console.error('[mkviewer] MathJax typeset failed', err);
                    }
                );
            } else {
                target.removeAttribute(PROCESS_ATTR);
            }
        } catch (err) {
            target.removeAttribute(PROCESS_ATTR);
            console.error('[mkviewer] MathJax typeset threw', err);
        }
    }

    function watch(node) {
        if (!(window.MutationObserver && node)) {
            return;
        }
        if (observer) {
            observer.disconnect();
        }
        observer = new MutationObserver(function () {
            typeset(node);
        });
        observer.observe(node, {childList: true, subtree: true});
    }

    function queueCheck() {
        if (timer) {
            clearTimeout(timer);
        }
        timer = setTimeout(resolveHost, 200);
    }

    function resolveHost() {
        var next = document.getElementById(PREVIEW_ID);
        if (!next) {
            if (observer) {
                observer.disconnect();
                observer = null;
            }
            host = null;
            queueCheck();
            return;
        }
        if (host !== next) {
            host = next;
            watch(host);
            typeset(host);
        }
        queueCheck();
    }

    configure(window);
    ensureScript(document);

>>>>>>> f3052e0e
    if (document.readyState === 'loading') {
        document.addEventListener('DOMContentLoaded', resolveHost);
    } else {
        resolveHost();
    }

    setTimeout(function () {
<<<<<<< HEAD
        if (scriptFailed) {
            return;
        }
        var math = window.MathJax;
        if (!(math && math.typesetPromise)) {
            console.warn('[mkviewer] MathJax 脚本尚未加载，若长时间无响应，请确认 MATHJAX_JS_URL 是否可访问：' + SRC);
=======
        var math = window.MathJax;
        if (!(math && math.typesetPromise)) {
            console.warn('[mkviewer] MathJax 脚本尚未加载，若长时间无响应，请配置 MATHJAX_JS_URL 以使用内网镜像。');
>>>>>>> f3052e0e
        }
    }, 6000);
})();
</script>
"""

MATHJAX_HEAD = _MATHJAX_HEAD_TEMPLATE.replace("__MATHJAX_SRC__", MATHJAX_JS_URL)

LAYOUT_FALLBACK_HEAD = """
<style>
/* Minimal layout helpers that load with the page head to avoid flash-of-column
   issues when the main stylesheet is still downloading. */
body {
    margin: 0;
    font-family: "PingFang SC","Microsoft YaHei","Source Han Sans SC","Helvetica Neue",Arial,sans-serif;
}
.gradio-container {
    max-width: 1880px;
    width: 100%;
    margin: 0 auto;
    padding: 16px 16px 40px;
}
.gradio-container .gr-row {
    display: flex;
    flex-direction: row !important;
    flex-wrap: wrap;
    align-items: flex-start;
    gap: 20px;
}
#layout-main {
    flex-wrap: nowrap;
    align-items: flex-start;
}
#layout-main > .sidebar-col {
    flex: 0 0 300px;
    max-width: 360px;
}
#layout-main > .content-col {
    flex: 1 1 auto;
    min-width: 0;
}
@media (max-width: 768px) {
    .gradio-container {
        padding: 10px 14px 32px;
    }
    .gradio-container .gr-row {
        flex-direction: column !important;
    }
    #layout-main {
        flex-wrap: wrap;
    }
    #layout-main > .sidebar-col,
    #layout-main > .content-col {
        max-width: none;
        flex: 1 1 auto;
    }
}
</style>
"""

# ==================== MinIO 连接 ====================
_client = None
_active_ep = None

def connect() -> Tuple[Minio, str]:
    global _client, _active_ep
    if _client is not None:
        return _client, _active_ep
    last = None
    for ep in [e.strip() for e in MINIO_ENDPOINTS if e.strip()]:
        try:
            c = Minio(ep, access_key=MINIO_ACCESS_KEY, secret_key=MINIO_SECRET_KEY, secure=MINIO_SECURE)
            c.list_buckets()
            _client, _active_ep = c, ep
            return c, ep
        except Exception as e:
            last = e
    raise RuntimeError(f"无法连接 MinIO：{MINIO_ENDPOINTS} 最后错误：{last}")

# ==================== Elasticsearch 连接 ====================
_es_client: Optional[Elasticsearch] = None


@lru_cache(maxsize=2)
def _compat_transport_class(compat_header: str):
    """Return a Transport subclass that enforces compatibility headers."""
    if Transport is None:  # pragma: no cover - optional dependency guard
        return None

    from inspect import signature, Parameter

    base_sig = signature(Transport.perform_request)
    base_params = base_sig.parameters
    accepts = set(base_params)
    has_var_kw = any(p.kind == Parameter.VAR_KEYWORD for p in base_params.values())

    param_key = None
    for candidate in ("params", "query_params", "query"):
        if candidate in accepts:
            param_key = candidate
            break

    body_key = None
    for candidate in ("body", "request_body"):
        if candidate in accepts:
            body_key = candidate
            break

    class _CompatTransport(Transport):
        def perform_request(self, method, path, params=None, headers=None, body=None, **kwargs):
            hdrs = dict(headers or {})
            # Always overwrite the negotiated compatibility headers because the
            # client populates them with its native major version ("=9") by
            # default, which Elasticsearch 7.x rejects.  Relying on
            # ``setdefault`` or only filling missing keys leaves the
            # incompatible version in place.
            hdrs["accept"] = compat_header
            hdrs["content-type"] = compat_header

            call_kwargs = dict(kwargs)
            request_path = path

            if params is not None:
                if param_key:
                    call_kwargs[param_key] = params
                elif has_var_kw:
                    call_kwargs["params"] = params
                elif params:  # fall back to encoding params into the path
                    query = urlencode(params, doseq=True)
                    sep = "&" if "?" in request_path else "?"
                    request_path = f"{request_path}{sep}{query}"

            if "headers" in accepts or has_var_kw:
                merged = dict(call_kwargs.get("headers", {}))
                merged.update(hdrs)
                call_kwargs["headers"] = merged
            elif hdrs and hdrs != call_kwargs.get("headers"):
                # If the transport truly lacks a headers argument we cannot
                # attach them dynamically, so raise a clear error.
                raise TypeError("Underlying transport does not accept 'headers'")

            if body is not None:
                if body_key:
                    call_kwargs[body_key] = body
                elif has_var_kw:
                    call_kwargs["body"] = body
                else:
                    raise TypeError("Underlying transport does not accept request bodies")

            return super().perform_request(method, request_path, **call_kwargs)

    return _CompatTransport


def es_connect() -> Elasticsearch:
    if not ES_ENABLED:
        raise RuntimeError("未配置 Elasticsearch 主机")
    global _es_client
    if _es_client is not None:
        return _es_client
    kwargs = {
        "hosts": ES_HOSTS,
        "verify_certs": ES_VERIFY_CERTS,
        "request_timeout": ES_TIMEOUT,
    }
    # The Elasticsearch server rejects requests whose Accept/Content-Type advertise
    # a future major version (e.g. "compatible-with=9") with HTTP 400.  Explicitly
    # pinning the compatibility headers avoids the "media_type_header_exception"
    # that surfaced when refreshing the tree view.
    compat_header = f"application/vnd.elasticsearch+json; compatible-with={ES_COMPAT_VERSION}"
    # Some helper APIs overwrite per-request headers, so wrap the transport to
    # guarantee that every call carries the compatibility header instead of the
    # client default (which advertised version 9 and triggered HTTP 400).
    compat_transport = _compat_transport_class(compat_header)
    if compat_transport is not None:
        kwargs["transport_class"] = compat_transport
    kwargs["headers"] = {
        "accept": compat_header,
        "content-type": compat_header,
    }
    if ES_USERNAME or ES_PASSWORD:
        kwargs["basic_auth"] = (ES_USERNAME, ES_PASSWORD)
    _es_client = Elasticsearch(**kwargs)
    ensure_es_index(_es_client)
    return _es_client


def ensure_es_index(es: Elasticsearch) -> None:
    if es.indices.exists(index=ES_INDEX):
        return
    es.indices.create(
        index=ES_INDEX,
        mappings={
            "properties": {
                "path": {"type": "keyword"},
                "title": {"type": "keyword"},
                "content": {"type": "text"},
                "etag": {"type": "keyword"},
                "ext": {"type": "keyword"},
            }
        },
    )


def _es_search_request(
    es: Elasticsearch,
    body: Dict,
    params: Optional[Dict] = None,
    *,
    index: Optional[str] = None,
):
    """Execute a search request while preserving compatibility across client versions."""

    search_index = index or ES_INDEX
    search_params = params or {}
    search_kwargs = {"index": search_index, "body": body}

    if not search_params:
        return es.search(**search_kwargs)

    attempt_errors: List[str] = []
    last_type_error: Optional[TypeError] = None

    def _record_type_error(label: str, exc: TypeError) -> None:
        nonlocal last_type_error
        attempt_errors.append(f"{label}: {exc}")
        last_type_error = exc

    def _try_call(label: str, func):
        try:
            return func()
        except TypeError as exc:
            _record_type_error(label, exc)
            return None

    direct_result = _try_call(
        "es.search(**search_params)",
        lambda: es.search(**search_kwargs, **search_params),
    )
    if direct_result is not None:
        return direct_result

    params_result = _try_call(
        "es.search(params=…)",
        lambda: es.search(**search_kwargs, params=search_params),
    )
    if params_result is not None:
        return params_result

    query_params_result = _try_call(
        "es.search(query_params=…)",
        lambda: es.search(**search_kwargs, query_params=search_params),
    )
    if query_params_result is not None:
        return query_params_result

    options = getattr(es, "options", None)
    option_clients: List[Tuple[str, Elasticsearch]] = []
    if callable(options):
        option_with_params = _try_call(
            "es.options(params=…)",
            lambda: options(params=search_params),
        )
        if option_with_params is not None:
            option_clients.append(("es.options(params=…)", option_with_params))

        option_with_query_params = _try_call(
            "es.options(query_params=…)",
            lambda: options(query_params=search_params),
        )
        if option_with_query_params is not None:
            option_clients.append(("es.options(query_params=…)", option_with_query_params))

        option_default = _try_call("es.options()", lambda: options())
        if option_default is not None:
            option_clients.append(("es.options()", option_default))

    for label, client in option_clients:
        no_param_result = _try_call(
            f"{label}.search()",
            lambda c=client: c.search(**search_kwargs),
        )
        if no_param_result is not None:
            return no_param_result

        direct_option_result = _try_call(
            f"{label}.search(**search_params)",
            lambda c=client: c.search(**search_kwargs, **search_params),
        )
        if direct_option_result is not None:
            return direct_option_result

        option_params_result = _try_call(
            f"{label}.search(params=…)",
            lambda c=client: c.search(**search_kwargs, params=search_params),
        )
        if option_params_result is not None:
            return option_params_result

        option_query_params_result = _try_call(
            f"{label}.search(query_params=…)",
            lambda c=client: c.search(**search_kwargs, query_params=search_params),
        )
        if option_query_params_result is not None:
            return option_query_params_result

    transport = getattr(es, "transport", None)
    if transport is not None:
        def _transport_call():
            path_builder = getattr(es, "_make_path", None)
            path = None
            if callable(path_builder):
                try:
                    path = path_builder(search_index, "_search")
                except Exception:
                    path = None
            if not path:
                idx = search_index
                if isinstance(idx, (list, tuple)):
                    idx = ",".join(idx)
                path = "/_search" if not idx else f"/{idx}/_search"
            return transport.perform_request(
                "POST",
                path,
                params=search_params,
                body=body,
            )

        transport_result = _try_call("transport.perform_request", _transport_call)
        if transport_result is not None:
            return transport_result

    if last_type_error is not None:
        raise TypeError(
            f"{last_type_error} (search attempts: {'; '.join(attempt_errors)})"
        ) from last_type_error

    return es.search(**search_kwargs)

# ==================== 图片链接重写 ====================
IMG_EXTS = (".png", ".jpg", ".jpeg", ".gif", ".webp", ".svg", ".bmp")
# 支持的文档类型
SUPPORTED_EXTS = {
    ".md": "markdown",
    ".markdown": "markdown",
    ".docx": "docx",
    ".doc": "doc",
}
MARKDOWN_EXTENSIONS = [
    "fenced_code",
    "tables",
    "codehilite",
    "toc",
    "pymdownx.arithmatex",
]
MARKDOWN_EXTENSION_CONFIGS = {
    "toc": {"permalink": False},
    "pymdownx.arithmatex": {
        "generic": True,
        "tex_inline_wrap": [r"\(", r"\)"],
        "tex_block_wrap": [r"\[", r"\]"],
    },
}
#IMG_EXTS 是一个包含常见图片文件扩展名的元组。它用于快速检查一个文件路径是否以这些扩展名结尾，以确定其是否为图片文件。


def _render_markdown_toc(tokens: List[Dict[str, object]]) -> str:
    """Render a nested table of contents structure from Markdown toc_tokens."""

    def _build(items: List[Dict[str, object]]) -> str:
        parts: List[str] = []
        for item in items:
            name = str(item.get("name") or "").strip()
            anchor = str(item.get("id") or "").strip()
            if not name or not anchor:
                continue
            parts.append("<li>")
            parts.append(f"<a href='#{_esc(anchor)}'>{_esc(name)}</a>")
            children = item.get("children") or []
            if isinstance(children, list):
                child_html = _build(children)
                if child_html:
                    parts.append(child_html)
            parts.append("</li>")
        if not parts:
            return ""
        return "<ul class='toc-list'>" + "".join(parts) + "</ul>"

    tree_html = _build(tokens)
    if not tree_html:
        return ""
    return "<div class='toc-tree'>" + tree_html + "</div>"
def _to_public_image_url(path: str) -> str:
    p = path.strip().lstrip("./").lstrip("/")
    parts = [quote(seg) for seg in p.split("/")]
    return IMAGE_PUBLIC_BASE.rstrip("/") + "/" + "/".join(parts)  

#.rstrip("/"): 移除 IMAGE_PUBLIC_BASE 末尾的 /，以避免出现双斜杠。
#path.strip(): 移除路径字符串开头和结尾的空白字符。
#.lstrip("./"): 移除字符串开头的 ./ 序列（如果存在）。
#.lstrip("/"): 移除字符串开头的 / 字符（如果存在）。
def rewrite_image_links(md_text: str) -> str:
    def repl_md(m):
        alt, url = m.group(1), m.group(2).strip()
        if re.match(r"^https?://", url):
            return m.group(0)
        lower = url.lower()
        if lower.endswith(IMG_EXTS) or any(lower.startswith(p) for p in ("images/","./images/","../images/")):
            return f"![{alt}]({_to_public_image_url(url)})"
        return m.group(0)

    md_text = re.sub(r"!\[([^\]]*)\]\(([^)]+)\)", repl_md, md_text)

    def repl_img(m):
        url = m.group(1).strip()
        if re.match(r"^https?://", url):
            return m.group(0)
        return m.group(0).replace(m.group(1), _to_public_image_url(url))

    md_text = re.sub(r"<img[^>]+src=\"([^\"]+)\"", repl_img, md_text, flags=re.IGNORECASE)
    md_text = re.sub(r"<img[^>]+src='([^']+)'", repl_img, md_text, flags=re.IGNORECASE)
    return md_text

# ==================== 文档转换辅助 ====================

def _docx_from_bytes(data: bytes) -> Tuple[str, str]:
    if mammoth is None:
        raise RuntimeError("未安装 mammoth，无法预览 DOCX 文档。")
    try:
        html_result = mammoth.convert_to_html(io.BytesIO(data))
        text_result = mammoth.extract_raw_text(io.BytesIO(data))
    except Exception as exc:  # pragma: no cover - 依赖第三方解析
        raise RuntimeError(f"DOCX 解析失败：{exc}") from exc
    text = text_result.value
    html = "<div class='docx-preview'>" + html_result.value + "</div>"
    return text, html

# ==================== 缓存（按 ETag） ====================
class LRU:
    def __init__(self, capacity: int = 512):
        self.cap = capacity
        self.od: OrderedDict[str, tuple] = OrderedDict()
    def get(self, k):
        if k in self.od:
            self.od.move_to_end(k)
            return self.od[k]
        return None
    def set(self, k, v):
        self.od[k] = v
        self.od.move_to_end(k)
        if len(self.od) > self.cap:
            self.od.popitem(last=False)
    def clear(self):
        self.od.clear()

DOC_CACHE = LRU(512)  # key -> (etag, doc_type, text, html, toc)

TREE_DOCS: List[Dict[str, str]] = []

# ==================== 列表/读取 ====================

def list_documents() -> List[Dict[str, str]]:
    c, _ = connect()
    objs = c.list_objects(DOC_BUCKET, prefix=DOC_PREFIX or None, recursive=True)
    docs: List[Dict[str, str]] = []
    for o in objs:
        name = o.object_name
        ext = os.path.splitext(name)[1].lower()
        doc_type = SUPPORTED_EXTS.get(ext)
        if not doc_type:
            continue
        etag = getattr(o, "etag", None) or getattr(o, "_etag", None) or ""
        docs.append({"key": name, "etag": etag, "ext": ext, "doc_type": doc_type})
    docs.sort(key=lambda x: x["key"].lower())
    return docs


def _plain_text_html(text: str) -> str:
    if not text.strip():
        return "<div class='doc-preview-inner doc-preview-empty'><em>文档为空</em></div>"
    esc = _esc(text)
    return "<div class='doc-preview-inner'>" + esc.replace("\n", "<br>") + "</div>"


def get_document(key: str, known_etag: Optional[str] = None) -> Tuple[str, str, str, str, str]:
    """返回 (etag, doc_type, text, html, toc)。"""
    c, _ = connect()
    ext = os.path.splitext(key)[1].lower()
    doc_type = SUPPORTED_EXTS.get(ext)
    if not doc_type:
        raise RuntimeError(f"不支持的文件类型：{ext}")
    if known_etag is None:
        stat = c.stat_object(DOC_BUCKET, key)
        etag = getattr(stat, "etag", None) or getattr(stat, "_etag", None) or ""
    else:
        etag = known_etag
    cached = DOC_CACHE.get(key)
    if cached and cached[0] == etag:
        return cached
    resp = c.get_object(DOC_BUCKET, key)
    data = resp.read()
    resp.close(); resp.release_conn()

    toc_html = ""
    if doc_type == "markdown":
        text = data.decode("utf-8", errors="ignore")
        text2 = rewrite_image_links(text)
        md_renderer = Markdown(
            extensions=MARKDOWN_EXTENSIONS,
            extension_configs=MARKDOWN_EXTENSION_CONFIGS,
        )
        rendered = md_renderer.convert(text2)
        toc_html = _render_markdown_toc(getattr(md_renderer, "toc_tokens", []))
        html = "<div class='doc-preview-inner markdown-body'>" + rendered + "</div>"
    elif doc_type == "docx":
        text, html = _docx_from_bytes(data)
    elif doc_type == "doc":
        converted = False
        if data.startswith(b"PK"):
            try:
                text, html = _docx_from_bytes(data)
                converted = True
            except Exception:
                # 如果伪装成 DOCX 的 DOC 解析失败，继续尝试传统流程
                pass
        if not converted:
            if textract is None:
                raise RuntimeError("未安装 textract 或其依赖，无法预览 DOC 文档。")
            try:
                with tempfile.NamedTemporaryFile(suffix=".doc", delete=False) as tmp:
                    tmp.write(data)
                    tmp.flush()
                    tmp_name = tmp.name
                try:
                    text_bytes = textract.process(tmp_name)
                finally:
                    if os.path.exists(tmp_name):
                        os.unlink(tmp_name)
            except TextractShellError as exc:  # pragma: no cover - 依赖外部命令
                fallback = _decode_possible_text(data)
                if fallback is None:
                    fallback = f"无法解析为有效的 Word 文档：{exc}"
                text = fallback
                html = _plain_text_html(text)
            except Exception as exc:  # pragma: no cover - 其它未知错误
                raise RuntimeError(f"DOC 解析失败：{exc}") from exc
            else:
                text = text_bytes.decode("utf-8", errors="ignore")
                html = _plain_text_html(text)
    else:  # pragma: no cover - 理论上不会走到
        raise RuntimeError(f"未知文档类型：{doc_type}")

    DOC_CACHE.set(key, (etag, doc_type, text, html, toc_html))
    return etag, doc_type, text, html, toc_html

# ==================== 目录树 ====================

def build_tree(files: List[str], base_prefix: str = "") -> Dict:
    tree: Dict = {}
    for key in files:
        rel = key[len(base_prefix):] if base_prefix and key.startswith(base_prefix) else key
        parts = [p for p in rel.split("/") if p]
        cur = tree
        for i, p in enumerate(parts):
            if i == len(parts) - 1:
                cur.setdefault("__files__", []).append(key)
            else:
                cur = cur.setdefault(p, {})
    return tree


def _esc(t: str) -> str:
    return t.replace("&", "&amp;").replace("<", "&lt;").replace(">", "&gt;")


def _decode_possible_text(data: bytes) -> Optional[str]:
    """Attempt to coerce binary bytes into readable text for malformed DOC files."""
    if not data:
        return None
    sample = data.strip(b"\x00")
    if not sample:
        return None
    encodings = ("utf-8", "gbk", "gb2312", "latin-1")
    for enc in encodings:
        try:
            text = sample.decode(enc)
        except UnicodeDecodeError:
            continue
        normalized = text.replace("\r\n", "\n").replace("\r", "\n")
        preview = normalized[:2000]
        total = len(preview)
        if not total:
            continue
        printable = sum(1 for ch in preview if ch.isprintable() or ch in "\n\t")
        if printable / total < 0.6:
            continue
        cleaned = normalized.strip()
        if cleaned:
            return cleaned
    return None


def _file_icon(name: str) -> str:
    ext = os.path.splitext(name)[1].lower()
    if ext in (".doc", ".docx"):
        return "📄"
    return "📝"


def render_tree_html(tree: Dict, expand_all: bool = True) -> str:
    html: List[str] = []
    open_attr = " open" if expand_all else ""
    def rec(node: Dict):
        dirs = sorted([k for k in node.keys() if k != "__files__"], key=str.lower)
        for d in dirs:
            html.append(f"<details{open_attr}><summary>📁 {_esc(d)}</summary>")
            rec(node[d])
            html.append("</details>")
        for key in sorted(node.get("__files__", []), key=str.lower):
            name = key.split("/")[-1]
            link = "?" + urlencode({"key": key})
            html.append(f"<div class='file'>{_file_icon(name)} <a href='{link}'>{_esc(name)}</a></div>")
    rec(tree)
    return "".join(html) if html else "<em>没有找到可预览的文档</em>"


def sync_elasticsearch(docs: List[Dict[str, str]], force: bool = False) -> str:
    if not ES_ENABLED:
        return "<em>未启用 Elasticsearch，跳过索引同步</em>"
    if not docs:
        return "<em>索引同步完成：无可用文档</em>"
    try:
        es = es_connect()
    except Exception as exc:  # pragma: no cover - 运行时依赖外部服务
        return f"<em>索引同步失败：{_esc(str(exc))}</em>"

    try:
        existing_resp = _es_search_request(
            es,
            {
                "size": 10000,
                "query": {"match_all": {}},
                "_source": ["etag"],
            },
        )
        existing_map = {hit["_id"]: hit["_source"].get("etag", "") for hit in existing_resp.get("hits", {}).get("hits", [])}
    except NotFoundError:
        existing_map = {}
    except Exception as exc:  # pragma: no cover - 运行时依赖外部服务
        return f"<em>读取索引失败：{_esc(str(exc))}</em>"

    doc_keys = {d["key"] for d in docs}
    removed = 0
    for stale_id in [k for k in existing_map.keys() if k not in doc_keys]:
        try:
            es.options(ignore_status=[404]).delete(index=ES_INDEX, id=stale_id)
            removed += 1
        except Exception:
            pass

    updated = 0
    errors: List[str] = []
    for doc in docs:
        key = doc["key"]
        etag_hint = doc.get("etag")
        if not force and existing_map.get(key) == etag_hint:
            continue
        try:
            etag, doc_type, text, _, _ = get_document(key, known_etag=etag_hint)
        except Exception as exc:
            errors.append(f"{key}: {exc}")
            continue
        if not text.strip():
            continue
        body = {
            "path": key,
            "title": key.split("/")[-1],
            "content": text,
            "etag": etag,
            "ext": doc_type,
        }
        try:
            es.index(index=ES_INDEX, id=key, document=body)
            updated += 1
        except Exception as exc:  # pragma: no cover - 运行时依赖外部服务
            errors.append(f"{key}: {exc}")
    if updated or removed:
        try:
            es.indices.refresh(index=ES_INDEX)
        except Exception:
            pass
    msg = f"索引同步完成：更新 {updated} 项，移除 {removed} 项"
    if errors:
        escaped = ", ".join(_esc(e) for e in errors[:5])
        more = "" if len(errors) <= 5 else f" 等 {len(errors)} 项"
        msg += f"<br><small>部分文档未入索引：{escaped}{more}</small>"
    return msg

GLOBAL_CSS = """
<style>
:root {
    --brand-primary:#1458d6;
    --brand-primary-soft:#3c7bff;
    --brand-primary-ghost:rgba(20,88,214,0.08);
    --brand-bg:#f1f5fb;
    --brand-card:#ffffff;
    --brand-text:#1f2937;
    --brand-muted:#64748b;
    --brand-border:rgba(20,88,214,0.16);
    --brand-shadow:0 18px 42px rgba(20,88,214,0.15);
    --brand-radius:22px;
}
body, body * {
    font-family:"PingFang SC","Microsoft YaHei","Source Han Sans SC","Helvetica Neue",Arial,sans-serif !important;
    color:var(--brand-text);
}
body {
    background:linear-gradient(160deg,#eef3fc 0%,#f8fbff 55%,#ffffff 100%);
}
.gradio-container {
    background:transparent !important;
    max-width:1880px;
    width:100%;
    margin:0 auto;
    padding:16px 20px 56px;
}
.gradio-container .block.padded {
    background:transparent;
    border:none;
    box-shadow:none;
}
.gradio-container .prose h1,
.gradio-container .prose h2,
.gradio-container .prose h3 {
    color:var(--brand-text);
    font-weight:600;
}
.gradio-container .prose a { color:var(--brand-primary); }
.gradio-container .prose code {
    font-family:"Fira Code","JetBrains Mono","SFMono-Regular",Consolas,monospace;
    background:var(--brand-primary-ghost);
    padding:2px 6px;
    border-radius:6px;
}
.gradio-container button {
    border-radius:999px !important;
    font-weight:600;
    transition:transform .2s ease,box-shadow .2s ease;
}
.gradio-container button.primary,
.gradio-container button[aria-label="搜索"],
.gradio-container button[aria-label="刷新树"] {
    background:linear-gradient(135deg,var(--brand-primary),var(--brand-primary-soft));
    border:none;
    color:#fff;
}
.gradio-container button.primary:hover,
.gradio-container button[aria-label="搜索"]:hover,
.gradio-container button[aria-label="刷新树"]:hover {
    transform:translateY(-1px);
    box-shadow:0 12px 26px rgba(20,88,214,0.25);
}
.mkv-topbar {
    display:flex;
    align-items:center;
    justify-content:space-between;
    background:var(--brand-card);
    border-radius:var(--brand-radius);
    border:1px solid var(--brand-border);
    padding:18px 26px;
    box-shadow:var(--brand-shadow);
    position:sticky;
    top:12px;
    z-index:10;
}
.mkv-brand {
    display:flex;
    align-items:center;
    gap:14px;
}
.mkv-logo {
    width:46px;
    height:46px;
    border-radius:14px;
    background:linear-gradient(135deg,var(--brand-primary),var(--brand-primary-soft));
    display:flex;
    align-items:center;
    justify-content:center;
    color:#fff;
    font-weight:700;
    font-size:1.2rem;
    letter-spacing:.02em;
    box-shadow:0 12px 22px rgba(20,88,214,0.28);
}
.mkv-brand-title {
    font-size:1.32rem;
    font-weight:700;
}
.mkv-brand-subtitle {
    margin-top:2px;
    font-size:.92rem;
    color:var(--brand-muted);
}
.mkv-links {
    display:flex;
    align-items:center;
    gap:16px;
    font-size:.95rem;
}
.mkv-link {
    color:var(--brand-primary);
    font-weight:600;
    text-decoration:none;
    padding:8px 16px;
    border-radius:999px;
    background:var(--brand-primary-ghost);
    transition:all .2s ease;
}
.mkv-link:hover {
    color:#fff;
    background:linear-gradient(135deg,var(--brand-primary),var(--brand-primary-soft));
    box-shadow:0 12px 26px rgba(20,88,214,0.2);
}
.mkv-hero {
    margin:22px 0 18px;
    padding:28px 32px;
    border-radius:var(--brand-radius);
    background:var(--brand-card);
    border:1px solid var(--brand-border);
    box-shadow:var(--brand-shadow);
}
.mkv-hero h1 {
    font-size:1.8rem;
    margin-bottom:10px;
}
.mkv-hero p {
    margin:0;
    color:var(--brand-muted);
    line-height:1.6;
}
.mkv-meta-bar {
    display:flex;
    flex-wrap:wrap;
    gap:12px;
    align-items:center;
    justify-content:space-between;
    margin-top:14px;
}
.mkv-meta {
    display:flex;
    flex-wrap:wrap;
    gap:12px;
    font-size:.95rem;
}
.mkv-meta span {
    padding:6px 12px;
    border-radius:999px;
    background:var(--brand-primary-ghost);
    color:var(--brand-primary);
}
.mkv-meta-link {
    margin-left:auto;
    display:flex;
    align-items:center;
}
.mkv-meta-link .mkv-link {
    white-space:nowrap;
}
.mkv-meta-link .mkv-link + .mkv-link {
    margin-left:12px;
}
.gr-row {
    display:flex;
    flex-direction:row !important;
    flex-wrap:wrap;
    align-items:flex-start;
    gap:20px !important;
}
#layout-main {
    flex-wrap:nowrap;
    align-items:flex-start;
}
#layout-main > .sidebar-col {
    flex:0 0 304px;
    max-width:368px;
}
#layout-main > .content-col {
    flex:1 1 auto;
    min-width:0;
}
.sidebar-col {
    font-size:.92rem;
}
.sidebar-col .controls {
    display:flex;
    flex-wrap:wrap;
    margin-bottom:12px;
}
.sidebar-col .controls > * + * {
    margin-left:10px;
}
.sidebar-heading h3 {
    margin-bottom:12px !important;
    color:var(--brand-muted);
    letter-spacing:.02em;
}
.sidebar-col .gr-button { min-width:104px; }
.sidebar-col .status-bar {
    margin:6px 0 0;
    color:var(--brand-muted);
    font-size:.9rem;
}
.sidebar-col .status-bar em { color:var(--brand-muted); }
.sidebar-sticky {
    position:sticky;
    top:32px;
    display:flex;
    flex-direction:column;
    gap:14px;
    align-self:flex-start;
}
.content-col {
    flex:1 1 640px;
    min-width:0;
}
.sidebar-tree {
    padding:16px 18px;
    background:var(--brand-card);
    border-radius:var(--brand-radius);
    border:1px solid var(--brand-border);
    box-shadow:var(--brand-shadow);
    max-height:60vh;
    overflow:auto;
}
.sidebar-tree summary,
.sidebar-tree .file {
    font-size:.9rem;
}
.sidebar-tree::-webkit-scrollbar { width:8px; }
.sidebar-tree::-webkit-scrollbar-thumb {
    background:rgba(20,88,214,0.25);
    border-radius:10px;
}
.sidebar-tree details { margin-left:.6rem; }
.sidebar-tree summary {
    cursor:pointer;
    padding:4px 8px;
    border-radius:10px;
    color:var(--brand-muted);
    transition:background .2s ease,color .2s ease;
}
.sidebar-tree summary:hover {
    background:rgba(20,88,214,0.12);
    color:var(--brand-primary);
}
.sidebar-tree .file {
    padding:4px 8px;
    border-radius:9px;
    color:var(--brand-text);
    transition:background .2s ease;
}
.sidebar-tree .file:hover {
    background:rgba(20,88,214,0.12);
}
.sidebar-tree .file a {
    color:var(--brand-primary);
    text-decoration:none;
    font-weight:500;
}
.sidebar-tree .file a:hover { text-decoration:underline; }
.search-input textarea,
.search-input input {
    border-radius:16px !important;
    border:1px solid var(--brand-border) !important;
    background:#f8fbff !important;
    padding:10px 16px !important;
    font-size:.9rem !important;
    box-shadow:none !important;
}
.search-title {
    font-weight:600;
    color:var(--brand-muted);
    margin:6px 0 4px;
    font-size:.88rem;
    letter-spacing:.02em;
}
.search-stack {
    display:flex;
    flex-direction:column;
    gap:10px;
}
.search-button button {
    width:100%;
    border-radius:16px !important;
    padding:10px 0 !important;
}
.reindex-stack {
    display:flex;
    flex-direction:column;
    margin-top:8px;
}
.reindex-stack > * + * {
    margin-top:8px;
}
.reindex-stack .gr-button {
    align-self:flex-start;
    min-width:130px;
}
.content-col {
    display:flex;
    flex-direction:column;
    gap:18px;
}
.content-card {
    background:var(--brand-card);
    border-radius:var(--brand-radius);
    border:1px solid var(--brand-border);
    box-shadow:var(--brand-shadow);
    padding:18px 24px;
}
.toc-col {
    position:sticky;
    top:126px;
    display:flex;
    flex-direction:column;
    gap:12px;
    align-self:flex-start;
}
.toc-heading h3 {
    margin-bottom:12px !important;
    color:var(--brand-muted);
}
.toc-card {
    background:var(--brand-card);
    border-radius:var(--brand-radius);
    border:1px solid var(--brand-border);
    box-shadow:var(--brand-shadow);
    padding:18px 20px;
    max-height:72vh;
    overflow:auto;
}
.toc-card::-webkit-scrollbar { width:8px; }
.toc-card::-webkit-scrollbar-thumb {
    background:rgba(20,88,214,0.25);
    border-radius:10px;
}
.toc-tree {
    font-size:.95rem;
    line-height:1.6;
}
.toc-tree > .toc-list { padding-left:0; }
.toc-tree ul {
    list-style:none;
    padding-left:1.1rem;
    margin:6px 0;
}
.toc-tree li { margin:4px 0; }
.toc-tree a {
    color:var(--brand-primary);
    text-decoration:none;
    font-weight:500;
}
.toc-tree a:hover { text-decoration:underline; }
.toc-empty {
    color:var(--brand-muted);
    font-size:.95rem;
    line-height:1.6;
}
.download-panel {
    margin-bottom:12px;
}
.download-actions {
    display:flex;
    justify-content:flex-start;
}
.download-button {
    display:inline-flex;
    align-items:center;
    gap:6px;
    padding:10px 18px;
    border-radius:14px;
    background:var(--brand-primary);
    color:#ffffff !important;
    font-weight:600;
    text-decoration:none;
    box-shadow:var(--brand-shadow);
    transition:transform .15s ease, box-shadow .15s ease;
}
.download-button:hover {
    transform:translateY(-1px);
    box-shadow:0 10px 20px rgba(20,88,214,0.2);
}
.doc-preview,
.plaintext-view textarea {
    width:100%;
    border-radius:18px !important;
    border:1px solid var(--brand-border) !important;
    background:#ffffff !important;
    box-shadow:var(--brand-shadow);
}
.doc-preview {
    padding:20px 22px;
    margin:0;
    line-height:1.72;
    font-size:1rem;
    box-sizing:border-box;
}
.doc-preview-inner {
    min-height:1rem;
}
.doc-preview-empty {
    color:var(--brand-muted);
<<<<<<< HEAD
}
.mathjax-error-banner {
    margin-bottom:16px;
    padding:12px 16px;
    border-radius:14px;
    background:rgba(220, 38, 38, 0.12);
    border:1px solid rgba(220, 38, 38, 0.22);
    color:#991b1b;
    font-size:.95rem;
    line-height:1.6;
=======
>>>>>>> f3052e0e
}
.plaintext-view textarea {
    min-height:420px !important;
    font-family:"Fira Code","JetBrains Mono","SFMono-Regular",Consolas,monospace !important;
    font-size:.92rem !important;
    color:#0f172a !important;
}
.gradio-container .tab-nav button {
    font-weight:600;
    padding:10px 18px;
    border-radius:999px;
}
.gradio-container .tab-nav button[aria-selected="true"] {
    color:var(--brand-primary);
    background:var(--brand-primary-ghost);
}
.search-panel {
    padding:18px 22px;
    background:var(--brand-card);
    border-radius:var(--brand-radius);
    border:1px solid var(--brand-border);
    box-shadow:var(--brand-shadow);
}
.search-panel mark {
    background:rgba(20,88,214,0.18);
    color:var(--brand-text);
    border-radius:4px;
    padding:0 3px;
}
.search-snippet {
    margin-left:1.2rem;
    color:#334155;
    font-size:.94rem;
}
.search-snippet mark {
    background:rgba(20,88,214,0.18);
    color:var(--brand-text);
    border-radius:4px;
    padding:0 3px;
}
.badge {
    font-size:.82rem;
    color:var(--brand-muted);
}
.doc-error {
    margin-top:.6rem;
    padding:14px 18px;
    border-radius:14px;
    background:rgba(239,68,68,0.12);
    color:#b91c1c;
    border:1px solid rgba(239,68,68,0.25);
}
.markdown-body table {
    border-collapse:collapse;
    width:100%;
}
.markdown-body th,
.markdown-body td {
    border:1px solid rgba(20,88,214,0.18);
    padding:6px 10px;
}
.markdown-body blockquote {
    border-left:4px solid rgba(20,88,214,0.25);
    margin-left:0;
    padding-left:12px;
    color:var(--brand-muted);
}
.markdown-body .arithmatex {
    font-size:1em;
}
.markdown-body mjx-container[jax="CHTML"] {
    font-size:1em;
}
.markdown-body mjx-container[jax="CHTML"][display="true"] {
    margin:1.2em 0 !important;
}
@media (max-width:1100px) {
    .gradio-container {
        padding:12px 18px 40px;
    }
    .mkv-topbar {
        flex-direction:column;
        gap:12px;
        align-items:flex-start;
    }
    .sidebar-sticky { position:static; }
    .sidebar-tree { max-height:unset; }
    .toc-col { position:static; }
    .toc-card { max-height:unset; }
}
@media (max-width:768px) {
    .gradio-container { padding:10px 12px 32px; }
    .gr-row { flex-direction:column !important; }
    #layout-main { flex-wrap:wrap; }
    #layout-main > .sidebar-col,
    #layout-main > .content-col {
        max-width:none;
        flex:1 1 auto;
    }
}
</style>
"""

TREE_CSS = """
<style>
.markdown-body table {
    border-collapse:collapse;
    width:100%;
}
.markdown-body th,
.markdown-body td {
    border:1px solid rgba(20,88,214,0.18);
    padding:6px 10px;
}
.markdown-body blockquote {
    border-left:4px solid rgba(20,88,214,0.25);
    margin-left:0;
    padding-left:12px;
    color:var(--brand-muted);
}
.markdown-body .arithmatex {
    font-size:1em;
}
.markdown-body mjx-container[jax="CHTML"] {
    font-size:1em;
}
.markdown-body mjx-container[jax="CHTML"][display="true"] {
    margin:1.2em 0 !important;
}
</style>
"""

# ==================== 全文搜索 ====================

def make_snippet(text: str, q: str, width: int = 60) -> str:
    t = text
    ql = q.lower()
    tl = t.lower()
    pos = tl.find(ql)
    if pos < 0:
        return _esc(t[:width*2] + ("…" if len(t) > width*2 else ""))
    a = max(0, pos - width)
    b = min(len(t), pos + len(q) + width)
    snippet = t[a:b]
    # 简单高亮（大小写不敏感）
    snippet_html = _esc(snippet)
    pat = re.compile(re.escape(q), re.IGNORECASE)
    snippet_html = pat.sub(lambda m: f"<mark>{_esc(m.group(0))}</mark>", snippet_html)
    return ("…" if a>0 else "") + snippet_html + ("…" if b<len(t) else "")


def fulltext_search(query: str) -> str:
    query = (query or "").strip()
    if not query:
        return "<em>请输入关键字</em>"
    if not ES_ENABLED:
        return "<em>未配置 Elasticsearch，无法执行全文检索</em>"
    try:
        es = es_connect()
    except Exception as exc:  # pragma: no cover - 运行时依赖外部服务
        return f"<em>搜索服务不可用：{_esc(str(exc))}</em>"
    try:
        search_body = {
            "size": 200,
            # 使用 match 查询与 Postman 中保持一致，避免 multi_match 在仅有单字段时出现兼容性问题
            "query": {"match": {"content": {"query": query}}},
            "highlight": {
                "pre_tags": ["<mark>"],
                "post_tags": ["</mark>"],
                "fields": {"content": {"fragment_size": 120, "number_of_fragments": 3}},
                "max_analyzed_offset": ES_MAX_ANALYZED_OFFSET,
            },
        }
        resp = _es_search_request(
            es,
            search_body,
            params={"max_analyzed_offset": ES_MAX_ANALYZED_OFFSET},
        )
    except NotFoundError:
        return "<em>索引尚未建立，请先同步文档</em>"
    except Exception as exc:  # pragma: no cover - 运行时依赖外部服务
        return f"<em>检索失败：{_esc(str(exc))}</em>"
    hits = resp.get("hits", {}).get("hits", [])
    if not hits:
        return "<em>未找到匹配内容</em>"
    rows: List[str] = []
    for hit in hits:
        key = hit.get("_id") or ""
        title = key.split("/")[-1] if key else "未知文件"
        highlights = hit.get("highlight", {}).get("content", [])
        if highlights:
            snippet = "<br>".join(highlights)
        else:
            src = hit.get("_source", {})
            snippet = make_snippet(src.get("content", ""), query)
        score = hit.get("_score", 0.0)
        icon = _file_icon(key or title)
        rows.append(
            f"<div>{icon} <a href='?{urlencode({'key': key})}'>{_esc(title)}</a> "
            f"<span class='badge'>(相关度 {score:.2f})</span><br>"
            f"<div class='search-snippet'>{snippet}</div></div>"
        )
    return "".join(rows)

# ==================== 预签名下载链接 ====================

def download_link_html(key: str) -> str:
    c, ep = connect()
    url = c.presigned_get_object(DOC_BUCKET, key, expires=timedelta(hours=6))
    esc = _esc(url)
    return (
        "<div class='download-actions'>"
        f"<a class='download-button' href='{esc}' target='_blank' rel='noopener'>下载当前文件（有效 6 小时）</a>"
        "</div>"
    )

# ==================== Gradio UI ====================


def _hero_html(doc_total: Optional[int] = None) -> str:
    if doc_total is None:
        total_span = "<span>文档总数统计中…</span>"
    else:
        total_span = f"<span>文档总数：<strong>{doc_total}</strong></span>"
    meta_items = [total_span]
    feedback_links = [
        (
            "<a class='mkv-link mkv-feedback-link' href='http://10.20.41.24:9001/' "
            "target='_blank' rel='noopener'>文档问题反馈</a>"
        ),
        (
            "<a class='mkv-link mkv-feedback-link' href='http://10.20.40.101:7860/' "
            "target='_blank' rel='noopener'>通号院在线扫描类 PDF 解析工具</a>"
        ),
    ]
    feedback_link = "".join(feedback_links)
    return (
        f"""
        <section class='mkv-hero'>
            <h1>{_esc(SITE_TITLE)}</h1>
            <p>在这里浏览、检索来自通号院的知识文档，快速定位你需要的工作内容。</p>
            <div class='mkv-meta-bar'>
                <div class='mkv-meta'>{''.join(meta_items)}</div>
                <div class='mkv-meta-link'>{feedback_link}</div>
            </div>
        </section>
        """
    )


def _manifest_payload() -> Dict[str, object]:
    short_name = SITE_TITLE if len(SITE_TITLE) <= 12 else SITE_TITLE[:12]
    return {
        "name": SITE_TITLE,
        "short_name": short_name,
        "start_url": ".",
        "display": "standalone",
        "background_color": "#ffffff",
        "theme_color": "#1458d6",
        "icons": [],
    }


def ui_app():
    with gr.Blocks(
        title=SITE_TITLE,
        theme=gr.themes.Soft(primary_hue="blue", neutral_hue="slate"),
        head=MATHJAX_HEAD + LAYOUT_FALLBACK_HEAD,
    ) as demo:
        gr.HTML(GLOBAL_CSS + TREE_CSS)
        hero_html = gr.HTML(_hero_html())
        with gr.Row(elem_classes=["gr-row"], elem_id="layout-main"):
            with gr.Column(scale=1, min_width=280, elem_classes=["sidebar-col"]):
                with gr.Column(elem_classes=["sidebar-sticky"]):
                    gr.Markdown("### 📁 文档目录", elem_classes=["sidebar-heading"])
                    with gr.Row(elem_classes=["controls"]):
                        btn_expand = gr.Button("展开全部")
                        btn_collapse = gr.Button("折叠全部")
                    with gr.Column(elem_classes=["search-stack"]):
                        q = gr.Textbox(
                            show_label=False,
                            placeholder="支持全文搜索",
                            elem_classes=["search-input"],
                        )
                        btn_search = gr.Button("搜索", elem_classes=["search-button"])
                    tree_html = gr.HTML("<em>加载中…</em>", elem_classes=["sidebar-tree"])
                    with gr.Row(elem_classes=["controls"]):
                        btn_clear = gr.Button("清空缓存")
                        btn_refresh = gr.Button("刷新树", variant="secondary")
                    with gr.Column(elem_classes=["reindex-stack"]):
                        btn_reindex = gr.Button("重建索引", variant="secondary")
                        status_bar = gr.HTML("", elem_classes=["status-bar"])
            with gr.Column(scale=7, elem_classes=["content-col"]):
                with gr.Tabs(selected="preview", elem_id="content-tabs", elem_classes=["content-card"]) as content_tabs:
                    with gr.TabItem("目录", id="toc"):
                        toc_panel = gr.HTML(
                            "<div class='toc-empty'>请选择 Markdown 文档以生成目录</div>",
                            elem_classes=["toc-card"],
                        )
                    with gr.TabItem("预览", id="preview"):
                        dl_html = gr.HTML("", elem_classes=["download-panel"])
                        html_view = gr.Markdown(
                            "<div class='doc-preview-inner doc-preview-empty'><em>请选择左侧文件…</em></div>",
                            elem_id="doc-html-view",
                            elem_classes=["doc-preview"],
                        )
                    with gr.TabItem("文本内容", id="source"):
                        md_view = gr.Textbox(lines=26, interactive=False, label="提取的纯文本", elem_classes=["plaintext-view"])
                    with gr.TabItem("全文搜索", id="search"):
                        search_out = gr.HTML(
                            "<em>在左侧输入关键词后点击“搜索”（由 Elasticsearch 提供支持）</em>",
                            elem_classes=["search-panel"],
                        )

        # 内部状态：是否展开全部
        expand_state = gr.State(True)

        def _refresh_tree(expand_all: bool):
            global TREE_DOCS
            docs = list_documents()
            TREE_DOCS = docs
            base = DOC_PREFIX.rstrip("/") + "/" if DOC_PREFIX else ""
            tree = build_tree([d["key"] for d in docs], base_prefix=base)
            status = sync_elasticsearch(docs)
            return render_tree_html(tree, expand_all), status, _hero_html(len(docs))

        def _render_cached_tree(expand_all: bool):
            global TREE_DOCS
            if not TREE_DOCS:
                return _refresh_tree(expand_all)
            base = DOC_PREFIX.rstrip("/") + "/" if DOC_PREFIX else ""
            tree = build_tree([d["key"] for d in TREE_DOCS], base_prefix=base)
            return render_tree_html(tree, expand_all), gr.update(), gr.update()

        def _render_from_key(key: str | None):
            if not key:
                return "", "<em>未选择文件</em>", "", "<div class='toc-empty'>请选择 Markdown 文档以生成目录</div>"
            try:
                _, doc_type, text, html, toc = get_document(key)
            except Exception as exc:
                msg = _esc(str(exc))
                return download_link_html(key), f"<div class='doc-error'>{msg}</div>", msg, "<div class='toc-empty'>无法生成目录</div>"

            if doc_type == "markdown":
                toc_html = toc or "<div class='toc-empty'>文档中暂无可用标题</div>"
            else:
                toc_html = "<div class='toc-empty'>当前文档类型未提供目录</div>"

            return download_link_html(key), html, text, toc_html

        def _search(query: str):
            return fulltext_search(query)

        def _clear_cache():
            n = len(DOC_CACHE.od)
            DOC_CACHE.clear()
            return f"<em>已清空文档缓存（{n} 项）</em>"

        def _force_reindex():
            global TREE_DOCS
            if not TREE_DOCS:
                TREE_DOCS = list_documents()
            return sync_elasticsearch(TREE_DOCS, force=True)

        def _activate_search_tab():
            return gr.update(selected="search")

        # 事件绑定
        demo.load(lambda: _refresh_tree(True), outputs=[tree_html, status_bar, hero_html])
        btn_refresh.click(_refresh_tree, inputs=expand_state, outputs=[tree_html, status_bar, hero_html])
        btn_expand.click(lambda: True, None, expand_state).then(_render_cached_tree, inputs=expand_state, outputs=[tree_html, status_bar, hero_html])
        btn_collapse.click(lambda: False, None, expand_state).then(_render_cached_tree, inputs=expand_state, outputs=[tree_html, status_bar, hero_html])
        btn_clear.click(_clear_cache, outputs=status_bar)
        btn_reindex.click(_force_reindex, outputs=status_bar)

        q.submit(_search, inputs=q, outputs=search_out).then(_activate_search_tab, outputs=content_tabs)
        btn_search.click(_search, inputs=q, outputs=search_out).then(_activate_search_tab, outputs=content_tabs)

        # 解析 URL 参数中的 key 并渲染
        def on_load_with_req(request: gr.Request):
            key = request.query_params.get("key") if request and request.query_params else None
            return _render_from_key(key)

        demo.load(on_load_with_req, outputs=[dl_html, html_view, md_view, toc_panel])
    return demo

if __name__ == "__main__":
    demo = ui_app()
    if ENABLE_GRADIO_QUEUE:
        demo = demo.queue()
    app = demo
    fastapi_app = demo.app

    @fastapi_app.get("/manifest.json")
    def manifest_route():  # pragma: no cover - FastAPI integration
        return JSONResponse(_manifest_payload())

    demo.launch(server_name=BIND_HOST, server_port=BIND_PORT, show_api=False)<|MERGE_RESOLUTION|>--- conflicted
+++ resolved
@@ -81,17 +81,13 @@
     var host = null;
     var observer = null;
     var PROCESS_ATTR = 'data-mathjax-processing';
-<<<<<<< HEAD
     var PENDING = [];
     var scriptReady = false;
     var scriptFailed = false;
-=======
->>>>>>> f3052e0e
 
     function configure(win) {
         if (!win) {
             return;
-<<<<<<< HEAD
         }
         var cfg = win.MathJax = win.MathJax || {};
         var tex = cfg.tex = cfg.tex || {};
@@ -104,8 +100,6 @@
         }
         if (!options.processHtmlClass) {
             options.processHtmlClass = 'arithmatex|doc-preview-inner';
-=======
->>>>>>> f3052e0e
         }
         var cfg = win.MathJax = win.MathJax || {};
         var tex = cfg.tex = cfg.tex || {};
@@ -114,7 +108,6 @@
         cfg.svg = cfg.svg || {fontCache: 'global'};
     }
 
-<<<<<<< HEAD
     function warnFailure(err) {
         scriptFailed = true;
         console.error('[mkviewer] MathJax 脚本加载失败：' + SRC, err);
@@ -280,104 +273,6 @@
     configure(window);
     ensureScript(document);
 
-=======
-    function ensureScript(doc) {
-        if (!doc) {
-            return;
-        }
-        if (doc.getElementById(SCRIPT_ID)) {
-            return;
-        }
-        var head = doc.head || doc.getElementsByTagName('head')[0] || doc.documentElement;
-        if (!head) {
-            return;
-        }
-        var script = doc.createElement('script');
-        script.id = SCRIPT_ID;
-        script.setAttribute('defer', 'defer');
-        script.src = SRC;
-        head.appendChild(script);
-    }
-
-    function typeset(target) {
-        if (!target) {
-            return;
-        }
-        if (target.getAttribute(PROCESS_ATTR) === '1') {
-            return;
-        }
-        var math = window.MathJax;
-        if (!(math && math.typesetPromise)) {
-            setTimeout(function () {
-                typeset(target);
-            }, 150);
-            return;
-        }
-        target.setAttribute(PROCESS_ATTR, '1');
-        try {
-            var promise = math.typesetPromise([target]);
-            if (promise && typeof promise.then === 'function') {
-                promise.then(
-                    function () {
-                        target.removeAttribute(PROCESS_ATTR);
-                    },
-                    function (err) {
-                        target.removeAttribute(PROCESS_ATTR);
-                        console.error('[mkviewer] MathJax typeset failed', err);
-                    }
-                );
-            } else {
-                target.removeAttribute(PROCESS_ATTR);
-            }
-        } catch (err) {
-            target.removeAttribute(PROCESS_ATTR);
-            console.error('[mkviewer] MathJax typeset threw', err);
-        }
-    }
-
-    function watch(node) {
-        if (!(window.MutationObserver && node)) {
-            return;
-        }
-        if (observer) {
-            observer.disconnect();
-        }
-        observer = new MutationObserver(function () {
-            typeset(node);
-        });
-        observer.observe(node, {childList: true, subtree: true});
-    }
-
-    function queueCheck() {
-        if (timer) {
-            clearTimeout(timer);
-        }
-        timer = setTimeout(resolveHost, 200);
-    }
-
-    function resolveHost() {
-        var next = document.getElementById(PREVIEW_ID);
-        if (!next) {
-            if (observer) {
-                observer.disconnect();
-                observer = null;
-            }
-            host = null;
-            queueCheck();
-            return;
-        }
-        if (host !== next) {
-            host = next;
-            watch(host);
-            typeset(host);
-        }
-        queueCheck();
-    }
-
-    configure(window);
-    ensureScript(document);
-
->>>>>>> f3052e0e
     if (document.readyState === 'loading') {
         document.addEventListener('DOMContentLoaded', resolveHost);
     } else {
@@ -385,18 +280,12 @@
     }
 
     setTimeout(function () {
-<<<<<<< HEAD
         if (scriptFailed) {
             return;
         }
         var math = window.MathJax;
         if (!(math && math.typesetPromise)) {
             console.warn('[mkviewer] MathJax 脚本尚未加载，若长时间无响应，请确认 MATHJAX_JS_URL 是否可访问：' + SRC);
-=======
-        var math = window.MathJax;
-        if (!(math && math.typesetPromise)) {
-            console.warn('[mkviewer] MathJax 脚本尚未加载，若长时间无响应，请配置 MATHJAX_JS_URL 以使用内网镜像。');
->>>>>>> f3052e0e
         }
     }, 6000);
 })();
@@ -1509,7 +1398,6 @@
 }
 .doc-preview-empty {
     color:var(--brand-muted);
-<<<<<<< HEAD
 }
 .mathjax-error-banner {
     margin-bottom:16px;
@@ -1520,8 +1408,6 @@
     color:#991b1b;
     font-size:.95rem;
     line-height:1.6;
-=======
->>>>>>> f3052e0e
 }
 .plaintext-view textarea {
     min-height:420px !important;
