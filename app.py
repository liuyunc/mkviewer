--- conflicted
+++ resolved
@@ -772,7 +772,6 @@
     except Exception as exc:  # pragma: no cover - 运行时依赖外部服务
         return f"<em>搜索服务不可用：{_esc(str(exc))}</em>"
     try:
-<<<<<<< HEAD
         resp = _es_search_request(
             es,
             {
@@ -783,16 +782,6 @@
                     "post_tags": ["</mark>"],
                     "fields": {"content": {"fragment_size": 120, "number_of_fragments": 3}},
                 },
-=======
-        search_kwargs = dict(
-            index=ES_INDEX,
-            query={"multi_match": {"query": query, "fields": ["content"]}},
-            size=200,
-            highlight={
-                "pre_tags": ["<mark>"],
-                "post_tags": ["</mark>"],
-                "fields": {"content": {"fragment_size": 120, "number_of_fragments": 3}},
->>>>>>> 92503737
             },
             params={"max_analyzed_offset": ES_MAX_ANALYZED_OFFSET},
         )
