import io
import json
import os
import re
import tempfile
from collections import OrderedDict
from functools import lru_cache
from datetime import timedelta
from typing import Dict, List, Optional, Tuple
from urllib.parse import quote, urlencode
import urllib.error
import urllib.request

import gradio as gr
from markdown import Markdown
from minio import Minio
from elasticsearch import Elasticsearch
from elasticsearch.exceptions import NotFoundError
from fastapi.responses import JSONResponse

try:
    from elastic_transport import Transport
except Exception:  # pragma: no cover - optional dependency guard
    Transport = None

try:
    import mammoth
except Exception:  # pragma: no cover - optional dependency guard
    mammoth = None

try:
    import textract
    try:
        from textract.exceptions import ShellError as TextractShellError  # type: ignore
    except Exception:  # pragma: no cover - optional dependency guard
        TextractShellError = Exception
except Exception:  # pragma: no cover - optional dependency guard
    textract = None
    TextractShellError = Exception

# ==================== 环境变量 ====================
MINIO_ENDPOINTS = os.getenv("MINIO_ENDPOINTS", "10.20.41.24:9005,10.20.40.101:9005").split(",")
MINIO_SECURE = os.getenv("MINIO_SECURE", "false").strip().lower() == "true"
MINIO_ACCESS_KEY = os.getenv("MINIO_ACCESS_KEY", "")
MINIO_SECRET_KEY = os.getenv("MINIO_SECRET_KEY", "")
DOC_BUCKET = os.getenv("DOC_BUCKET", "bucket")
DOC_PREFIX = os.getenv("DOC_PREFIX", "")
IMAGE_PUBLIC_BASE = os.getenv("IMAGE_PUBLIC_BASE", "http://10.20.41.24:9005")
SITE_TITLE = os.getenv("SITE_TITLE", "通号院文档知识库")
BIND_HOST = os.getenv("BIND_HOST", "0.0.0.0")
BIND_PORT = int(os.getenv("BIND_PORT", "7861"))
MATHJAX_JS_URL = os.getenv(
    "MATHJAX_JS_URL",
    "http://10.20.41.24:9005/cdn/mathjax@3/es5/tex-mml-chtml.js",
)
ENABLE_GRADIO_QUEUE = os.getenv("ENABLE_GRADIO_QUEUE", "false").strip().lower() == "true"
ES_HOSTS = [h.strip() for h in os.getenv("ES_HOSTS", "http://localhost:9200").split(",") if h.strip()]
ES_INDEX = os.getenv("ES_INDEX", "mkviewer-docs")
ES_USERNAME = os.getenv("ES_USERNAME", "")
ES_PASSWORD = os.getenv("ES_PASSWORD", "")
ES_VERIFY_CERTS = os.getenv("ES_VERIFY_CERTS", "true").strip().lower() == "true"
ES_TIMEOUT = int(os.getenv("ES_TIMEOUT", "10"))
ES_COMPAT_VERSION = os.getenv("ES_COMPAT_VERSION", "8").strip()
if ES_COMPAT_VERSION not in {"7", "8"}:  # Elasticsearch 7.x only accepts compat 7 or 8 headers
    ES_COMPAT_VERSION = "8"
ES_MAX_ANALYZED_OFFSET = int(os.getenv("ES_MAX_ANALYZED_OFFSET", "999999"))
if ES_MAX_ANALYZED_OFFSET <= 0:
    ES_MAX_ANALYZED_OFFSET = 999999

ES_ENABLED = bool(ES_HOSTS)

# Inject MathJax with a focused bootstrap that waits for the library to finish
# loading before typesetting and observes preview updates so formulas refresh
# whenever the rendered document changes.
_MATHJAX_HEAD_TEMPLATE = """

<script>
(function () {
    var SCRIPT_ID = 'mkv-mathjax-script';
    var PREVIEW_ID = 'doc-html-view';
    var SRC = '__MATHJAX_SRC__';
    var observer = null;
    var observedHost = null;
    var mathReady = false;
    var pending = false;
    var needsTypeset = true;
    var hostRetryTimer = null;

    function scheduleHostCheck() {
        if (hostRetryTimer !== null) {
            return;
        }
        hostRetryTimer = setTimeout(function () {
            hostRetryTimer = null;
            ensureObserver();
        }, 120);
    }

    function ensurePair(pairs, left, right, prepend) {
        for (var i = 0; i < pairs.length; i++) {
            if (pairs[i][0] === left && pairs[i][1] === right) {
                return pairs;
            }
        }
        if (prepend) {
            pairs.unshift([left, right]);
        } else {
            pairs.push([left, right]);
        }
        return pairs;
    }

    function configure(win) {
        if (!win) {
            return;
        }
        var cfg = win.MathJax = win.MathJax || {};
        var tex = cfg.tex = cfg.tex || {};
        var inlinePairs = tex.inlineMath ? tex.inlineMath.slice() : [];
        var displayPairs = tex.displayMath ? tex.displayMath.slice() : [];
        inlinePairs = ensurePair(inlinePairs, '$', '$', true);
        inlinePairs = ensurePair(inlinePairs, '\(', '\)', false);
        displayPairs = ensurePair(displayPairs, '$$', '$$', true);
        displayPairs = ensurePair(displayPairs, '\[', '\]', false);
        tex.inlineMath = inlinePairs;
        tex.displayMath = displayPairs;
        tex.processEscapes = true;
        tex.processEnvironments = true;
        var options = cfg.options = cfg.options || {};
        if (!options.ignoreHtmlClass) {
            options.ignoreHtmlClass = 'tex2jax_ignore';
        } else if (options.ignoreHtmlClass.indexOf('tex2jax_ignore') === -1) {
            options.ignoreHtmlClass += '|tex2jax_ignore';
        }
        var processClass = options.processHtmlClass || '';
        var requiredClasses = ['doc-preview', 'doc-preview-inner', 'docx-preview', 'arithmatex'];
        if (processClass) {
            var seen = processClass.split('|');
            for (var i = 0; i < requiredClasses.length; i++) {
                if (seen.indexOf(requiredClasses[i]) === -1) {
                    seen.push(requiredClasses[i]);
                }
            }
            processClass = seen.join('|');
        } else {
            processClass = requiredClasses.join('|');
        }
        options.processHtmlClass = processClass;
        if (!options.skipHtmlTags) {
            options.skipHtmlTags = ['script', 'noscript', 'style', 'textarea', 'pre', 'code'];
        }
        var startup = cfg.startup = cfg.startup || {};
        startup.typeset = false;
    }

<<<<<<< HEAD
    var literalPattern = /\\\(([A-Z0-9]+(?:[\/-][A-Z0-9]+)*)\\\)/g;

    function isCjkChar(ch) {
        return !!(ch && /[\u3040-\u30FF\u3400-\u9FFF\uF900-\uFAFF\uFF00-\uFFEF]/.test(ch));
    }

    function isAsciiWordChar(ch) {
        return !!(ch && /[A-Za-z0-9]/.test(ch));
    }

    function isBoundaryPunctuation(ch) {
        return !!(ch && /[()\[\]{}<>《》〈〉「」『』“”"'、，。．。：；，。！？﹑・··\/-]/.test(ch));
    }

    function nearestChar(text, start, reverse) {
        if (!text) {
            return null;
        }
        if (reverse) {
            for (var i = start - 1; i >= 0; i--) {
                var ch = text.charAt(i);
                if (!/\s/.test(ch)) {
                    return ch;
                }
            }
        } else {
            for (var j = start; j < text.length; j++) {
                var next = text.charAt(j);
                if (!/\s/.test(next)) {
                    return next;
                }
            }
        }
        return null;
    }

    function shouldRestoreLiteral(acronym, leftChar, rightChar) {
        if (!acronym || acronym.length <= 2) {
            return false;
        }
        if (!/^[A-Z0-9](?:[A-Z0-9]|[\/-](?=[A-Z0-9]))*$/.test(acronym)) {
            return false;
        }
        if (isCjkChar(leftChar) || isCjkChar(rightChar)) {
            return true;
        }
        var leftIsWord = isAsciiWordChar(leftChar);
        var rightIsWord = isAsciiWordChar(rightChar);
        if (leftIsWord || rightIsWord) {
            return false;
        }
        if (!leftChar && !rightChar) {
            return false;
        }
        if (isBoundaryPunctuation(leftChar) || isBoundaryPunctuation(rightChar)) {
            return true;
        }
        return false;
    }

    function restoreLiteralAcronyms(root) {
        if (!root) {
=======
    function shouldSkip(node) {
        if (!node) {
            return false;
        }
        var el = node;
        while (el) {
            if (el.classList && el.classList.contains('arithmatex')) {
                return true;
            }
            el = el.parentNode;
        }
        return false;
    }

    var LITERAL_ACRONYM_PATTERN = /^\\(([A-Z][A-Z0-9]*(?:[\/-][A-Z0-9]+)?)\\)$/;
    var PLAIN_ACRONYM_PATTERN = /^\(([A-Z][A-Z0-9]*(?:[\/-][A-Z0-9]+)?)\)$/;

    function unwrapLiteralAcronym(el) {
        if (!el || !el.textContent) {
            return false;
        }
        var text = el.textContent;
        var trimmed = text.trim();
        var match = LITERAL_ACRONYM_PATTERN.exec(trimmed);
        if (!match) {
            match = PLAIN_ACRONYM_PATTERN.exec(trimmed);
        }
        if (!match) {
            return false;
        }
        var parent = el.parentNode;
        if (!parent) {
            return false;
        }
        var leadingIndex = text.indexOf(trimmed);
        if (leadingIndex === -1) {
            return false;
        }
        var leading = leadingIndex > 0 ? text.slice(0, leadingIndex) : '';
        var trailing = text.slice(leadingIndex + trimmed.length);
        var replacementText = leading + '(' + match[1] + ')' + trailing;
        parent.insertBefore(document.createTextNode(replacementText), el);
        parent.removeChild(el);
        return true;
    }

    function restoreLiteralParens(root) {
        if (!root || typeof NodeFilter === 'undefined' || !root.ownerDocument || !root.ownerDocument.createTreeWalker) {
            return;
        }
        var walker = root.ownerDocument.createTreeWalker(
            root,
            NodeFilter.SHOW_TEXT,
            null,
            false
        );
        var pattern = /\\(([A-Z][A-Z0-9]*(?:[\/-][A-Z0-9]+)?)\\)/g;
        var node = walker.nextNode();
        while (node) {
            if (!shouldSkip(node.parentNode)) {
                var text = node.nodeValue;
                if (text && text.indexOf('\\(') !== -1) {
                    var replaced = text.replace(pattern, '($1)');
                    if (replaced !== text) {
                        node.nodeValue = replaced;
                    }
                }
            }
            node = walker.nextNode();
        }
    }

    function normalizeArithmatex(root) {
        if (!root || !root.querySelectorAll) {
>>>>>>> 1e5e45a8
            return;
        }
        var doc = root.ownerDocument || document;
        if (!doc.createTreeWalker || typeof NodeFilter === 'undefined') {
            return;
        }
<<<<<<< HEAD
        var walker = doc.createTreeWalker(root, NodeFilter.SHOW_TEXT, null, false);
        var targets = [];
        var node;
        while ((node = walker.nextNode())) {
            targets.push(node);
        }
        for (var i = 0; i < targets.length; i++) {
            var textNode = targets[i];
            var text = textNode.nodeValue;
            if (!text || text.indexOf('\\(') === -1) {
                continue;
            }
            var rebuilt = '';
            var lastIndex = 0;
            var changed = false;
            literalPattern.lastIndex = 0;
            var match;
            while ((match = literalPattern.exec(text)) !== null) {
                var start = match.index;
                var end = start + match[0].length;
                rebuilt += text.slice(lastIndex, start);
                var acronym = match[1];
                var leftChar = nearestChar(text, start, true);
                var rightChar = nearestChar(text, end, false);
                if (shouldRestoreLiteral(acronym, leftChar, rightChar)) {
                    rebuilt += '(' + acronym + ')';
                    changed = true;
                } else {
                    rebuilt += match[0];
=======

        function isCjkChar(ch) {
            if (!ch) {
                return false;
            }
            return /[\u3040-\u30FF\u3400-\u9FFF\uF900-\uFAFF\uFF00-\uFFEF]/.test(ch);
        }

        function isAsciiAlphaNumeric(ch) {
            return !!(ch && /[A-Za-z0-9]/.test(ch));
        }

        function getContextChar(el, reverse) {
            if (!el || !el.parentNode) {
                return null;
            }
            var parent = el.parentNode;
            if (!parent.childNodes || parent.childNodes.length === 0) {
                return null;
            }
            var doc = el.ownerDocument || document;
            if (!doc.createRange) {
                return null;
            }
            try {
                var range = doc.createRange();
                if (reverse) {
                    range.setStart(parent, 0);
                    range.setEndBefore(el);
                    var text = range.toString();
                    range.detach && range.detach();
                    for (var i = text.length - 1; i >= 0; i--) {
                        var ch = text.charAt(i);
                        if (!/\s/.test(ch)) {
                            return ch;
                        }
                    }
                } else {
                    range.setStartAfter(el);
                    range.setEnd(parent, parent.childNodes.length);
                    var after = range.toString();
                    range.detach && range.detach();
                    for (var j = 0; j < after.length; j++) {
                        var nextCh = after.charAt(j);
                        if (!/\s/.test(nextCh)) {
                            return nextCh;
                        }
                    }
                }
            } catch (err) {
                return null;
            }
            return null;
        }

        function shouldRewriteLiteral(el, acronym) {
            if (!acronym || acronym.length <= 2) {
                return false;
            }
            if (!/^[A-Z0-9](?:[A-Z0-9]|[\/-](?=[A-Z0-9]))*$/.test(acronym)) {
                return false;
            }
            var leftChar = getContextChar(el, true);
            var rightChar = getContextChar(el, false);
            var hasCjkNeighbor = isCjkChar(leftChar) || isCjkChar(rightChar);
            if (hasCjkNeighbor) {
                return true;
            }
            var leftIsWord = isAsciiAlphaNumeric(leftChar);
            var rightIsWord = isAsciiAlphaNumeric(rightChar);
            if (leftIsWord || rightIsWord) {
                return false;
            }
            return true;
        }

        for (var i = 0; i < nodes.length; i++) {
            var el = nodes[i];
            var text = el.textContent;
            if (!text) {
                continue;
            }
            if (unwrapLiteralAcronym(el)) {
                continue;
            }
            var normalized = text
                .replace(/\\\\\(/g, '\\(')
                .replace(/\\\\\)/g, '\\)')
                .replace(/\\\\\[/g, '\\[')
                .replace(/\\\\\]/g, '\\]');
            var literalMatch = normalized.match(/^\s*\\\(([A-Z0-9]+(?:[\/-][A-Z0-9]+)*)\\\)\s*$/);
            if (literalMatch && shouldRewriteLiteral(el, literalMatch[1])) {
                var plain = '(' + literalMatch[1] + ')';
                while (el.firstChild) {
                    el.removeChild(el.firstChild);
                }
                el.appendChild(document.createTextNode(plain));
                if (el.classList && el.classList.contains('arithmatex')) {
                    el.classList.remove('arithmatex');
                } else {
                    var cls = (el.getAttribute('class') || '').split(/\s+/);
                    var updated = [];
                    for (var j = 0; j < cls.length; j++) {
                        if (cls[j] && cls[j] !== 'arithmatex') {
                            updated.push(cls[j]);
                        }
                    }
                    if (updated.length) {
                        el.setAttribute('class', updated.join(' '));
                    } else {
                        el.removeAttribute('class');
                    }
                }
                if (el.classList) {
                    el.classList.add('tex2jax_ignore');
                    el.classList.add('mkv-literal-acronym');
                } else {
                    var existing = (el.getAttribute('class') || '').split(/\s+/);
                    if (existing.indexOf('tex2jax_ignore') === -1) {
                        existing.push('tex2jax_ignore');
                    }
                    if (existing.indexOf('mkv-literal-acronym') === -1) {
                        existing.push('mkv-literal-acronym');
                    }
                    el.setAttribute('class', existing.filter(Boolean).join(' '));
                }
                el.setAttribute('data-mkv-literal', 'acronym');
                continue;
            }
            if (normalized !== text) {
                while (el.firstChild) {
                    el.removeChild(el.firstChild);
>>>>>>> 1e5e45a8
                }
                lastIndex = end;
            }
            if (changed) {
                rebuilt += text.slice(lastIndex);
                textNode.nodeValue = rebuilt;
            }
        }
    }

    function requestTypeset(host) {
        var target = host || document.getElementById(PREVIEW_ID);
        if (!target || (typeof target.isConnected === 'boolean' && !target.isConnected)) {
            needsTypeset = true;
            scheduleHostCheck();
            return;
        }
        if (observedHost !== target) {
            ensureObserver(target);
        }
        if (!mathReady || !(window.MathJax && window.MathJax.typesetPromise)) {
            needsTypeset = true;
            return;
        }
        needsTypeset = false;
        if (pending) {
            return;
        }
        pending = true;
<<<<<<< HEAD
        restoreLiteralAcronyms(target);
=======
        restoreLiteralParens(target);
        normalizeArithmatex(target);
>>>>>>> 1e5e45a8
        window.MathJax.typesetPromise([target]).then(function () {
            pending = false;
            if (needsTypeset) {
                requestTypeset(target);
            }
        }, function (err) {
            pending = false;
            console.error('[mkviewer] MathJax 渲染失败', err);
            if (needsTypeset) {
                requestTypeset(target);
            }
        });
    }

    function observe(host) {
        if (!window.MutationObserver || !host) {
            return;
        }
        if (observer) {
            observer.disconnect();
        }
        observer = new MutationObserver(function (mutations) {
            for (var i = 0; i < mutations.length; i++) {
                var type = mutations[i].type;
                if (type === 'childList' || type === 'characterData') {
                    needsTypeset = true;
                    requestTypeset(host);
                    break;
                }
            }
        });
        observer.observe(host, {childList: true, subtree: true, characterData: true});
        observedHost = host;
    }

    function ensureObserver(target) {
        var host = target || document.getElementById(PREVIEW_ID);
        if (!host || (typeof host.isConnected === 'boolean' && !host.isConnected)) {
            observedHost = null;
            if (observer) {
                observer.disconnect();
                observer = null;
            }
            scheduleHostCheck();
            return;
        }
        if (observedHost !== host) {
            observe(host);
        }
        if (needsTypeset) {
            requestTypeset(host);
        }
    }

    function onStartup() {
        mathReady = true;
        if (needsTypeset) {
            requestTypeset();
        }
    }

    function whenMathJaxReady() {
        if (window.MathJax && window.MathJax.startup && window.MathJax.startup.promise) {
            window.MathJax.startup.promise.then(function () {
                onStartup();
            }).catch(function (err) {
                console.error('[mkviewer] MathJax 启动失败', err);
            });
        } else if (window.MathJax && window.MathJax.typesetPromise) {
            onStartup();
        }
    }

    function loadScript(doc) {
        if (!doc) {
            return;
        }
        var existing = doc.getElementById(SCRIPT_ID);
        if (existing) {
            whenMathJaxReady();
            return;
        }
        var head = doc.head || doc.getElementsByTagName('head')[0] || doc.documentElement;
        if (!head) {
            console.error('[mkviewer] 找不到 <head> 元素，无法加载 MathJax');
            return;
        }
        var script = doc.createElement('script');
        script.id = SCRIPT_ID;
        script.src = SRC;
        script.async = true;
        script.addEventListener('error', function (err) {
            console.error('[mkviewer] MathJax 脚本加载失败', err);
        });
        script.addEventListener('load', function () {
            whenMathJaxReady();
        });
        head.appendChild(script);
    }

    function init() {
        configure(window);
        ensureObserver();
        loadScript(document);
    }

    if (document.readyState === 'loading') {
        document.addEventListener('DOMContentLoaded', init);
    } else {
        init();
    }

    setInterval(ensureObserver, 2000);
})();
</script>
"""


MATHJAX_HEAD = _MATHJAX_HEAD_TEMPLATE.replace("__MATHJAX_SRC__", MATHJAX_JS_URL)

LAYOUT_FALLBACK_HEAD = """
<style>
/* Minimal layout helpers that load with the page head to avoid flash-of-column
   issues when the main stylesheet is still downloading. */
body {
    margin: 0;
    font-family: "PingFang SC","Microsoft YaHei","Source Han Sans SC","Helvetica Neue",Arial,sans-serif;
}
.gradio-container {
    max-width: 1880px;
    width: 100%;
    margin: 0 auto;
    padding: 16px 16px 40px;
}
.gradio-container .gr-row {
    display: flex;
    flex-direction: row !important;
    flex-wrap: wrap;
    align-items: flex-start;
    gap: 20px;
}
#layout-main {
    flex-wrap: nowrap;
    align-items: flex-start;
}
#layout-main > .sidebar-col {
    flex: 0 0 300px;
    max-width: 360px;
}
#layout-main > .content-col {
    flex: 1 1 auto;
    min-width: 0;
}
@media (max-width: 768px) {
    .gradio-container {
        padding: 10px 14px 32px;
    }
    .gradio-container .gr-row {
        flex-direction: column !important;
    }
    #layout-main {
        flex-wrap: wrap;
    }
    #layout-main > .sidebar-col,
    #layout-main > .content-col {
        max-width: none;
        flex: 1 1 auto;
    }
}
</style>
"""


# ==================== MinIO 连接 ====================
_client = None
_active_ep = None

def connect() -> Tuple[Minio, str]:
    global _client, _active_ep
    if _client is not None:
        return _client, _active_ep
    last = None
    for ep in [e.strip() for e in MINIO_ENDPOINTS if e.strip()]:
        try:
            c = Minio(ep, access_key=MINIO_ACCESS_KEY, secret_key=MINIO_SECRET_KEY, secure=MINIO_SECURE)
            c.list_buckets()
            _client, _active_ep = c, ep
            return c, ep
        except Exception as e:
            last = e
    raise RuntimeError(f"无法连接 MinIO：{MINIO_ENDPOINTS} 最后错误：{last}")

# ==================== Elasticsearch 连接 ====================
_es_client: Optional[Elasticsearch] = None


@lru_cache(maxsize=2)
def _compat_transport_class(compat_header: str):
    """Return a Transport subclass that enforces compatibility headers."""
    if Transport is None:  # pragma: no cover - optional dependency guard
        return None

    from inspect import signature, Parameter

    base_sig = signature(Transport.perform_request)
    base_params = base_sig.parameters
    accepts = set(base_params)
    has_var_kw = any(p.kind == Parameter.VAR_KEYWORD for p in base_params.values())

    param_key = None
    for candidate in ("params", "query_params", "query"):
        if candidate in accepts:
            param_key = candidate
            break

    body_key = None
    for candidate in ("body", "request_body"):
        if candidate in accepts:
            body_key = candidate
            break

    class _CompatTransport(Transport):
        def perform_request(self, method, path, params=None, headers=None, body=None, **kwargs):
            hdrs = dict(headers or {})
            # Always overwrite the negotiated compatibility headers because the
            # client populates them with its native major version ("=9") by
            # default, which Elasticsearch 7.x rejects.  Relying on
            # ``setdefault`` or only filling missing keys leaves the
            # incompatible version in place.
            hdrs["accept"] = compat_header
            hdrs["content-type"] = compat_header

            call_kwargs = dict(kwargs)
            request_path = path

            if params is not None:
                if param_key:
                    call_kwargs[param_key] = params
                elif has_var_kw:
                    call_kwargs["params"] = params
                elif params:  # fall back to encoding params into the path
                    query = urlencode(params, doseq=True)
                    sep = "&" if "?" in request_path else "?"
                    request_path = f"{request_path}{sep}{query}"

            if "headers" in accepts or has_var_kw:
                merged = dict(call_kwargs.get("headers", {}))
                merged.update(hdrs)
                call_kwargs["headers"] = merged
            elif hdrs and hdrs != call_kwargs.get("headers"):
                # If the transport truly lacks a headers argument we cannot
                # attach them dynamically, so raise a clear error.
                raise TypeError("Underlying transport does not accept 'headers'")

            if body is not None:
                if body_key:
                    call_kwargs[body_key] = body
                elif has_var_kw:
                    call_kwargs["body"] = body
                else:
                    raise TypeError("Underlying transport does not accept request bodies")

            return super().perform_request(method, request_path, **call_kwargs)

    return _CompatTransport


def es_connect() -> Elasticsearch:
    if not ES_ENABLED:
        raise RuntimeError("未配置 Elasticsearch 主机")
    global _es_client
    if _es_client is not None:
        return _es_client
    kwargs = {
        "hosts": ES_HOSTS,
        "verify_certs": ES_VERIFY_CERTS,
        "request_timeout": ES_TIMEOUT,
    }
    # The Elasticsearch server rejects requests whose Accept/Content-Type advertise
    # a future major version (e.g. "compatible-with=9") with HTTP 400.  Explicitly
    # pinning the compatibility headers avoids the "media_type_header_exception"
    # that surfaced when refreshing the tree view.
    compat_header = f"application/vnd.elasticsearch+json; compatible-with={ES_COMPAT_VERSION}"
    # Some helper APIs overwrite per-request headers, so wrap the transport to
    # guarantee that every call carries the compatibility header instead of the
    # client default (which advertised version 9 and triggered HTTP 400).
    compat_transport = _compat_transport_class(compat_header)
    if compat_transport is not None:
        kwargs["transport_class"] = compat_transport
    kwargs["headers"] = {
        "accept": compat_header,
        "content-type": compat_header,
    }
    if ES_USERNAME or ES_PASSWORD:
        kwargs["basic_auth"] = (ES_USERNAME, ES_PASSWORD)
    _es_client = Elasticsearch(**kwargs)
    ensure_es_index(_es_client)
    return _es_client


def ensure_es_index(es: Elasticsearch) -> None:
    if es.indices.exists(index=ES_INDEX):
        return
    es.indices.create(
        index=ES_INDEX,
        mappings={
            "properties": {
                "path": {"type": "keyword"},
                "title": {"type": "keyword"},
                "content": {"type": "text"},
                "etag": {"type": "keyword"},
                "ext": {"type": "keyword"},
            }
        },
    )


def _es_search_request(
    es: Elasticsearch,
    body: Dict,
    params: Optional[Dict] = None,
    *,
    index: Optional[str] = None,
):
    """Execute a search request while preserving compatibility across client versions."""

    search_index = index or ES_INDEX
    search_params = params or {}
    search_kwargs = {"index": search_index, "body": body}

    if not search_params:
        return es.search(**search_kwargs)

    attempt_errors: List[str] = []
    last_type_error: Optional[TypeError] = None

    def _record_type_error(label: str, exc: TypeError) -> None:
        nonlocal last_type_error
        attempt_errors.append(f"{label}: {exc}")
        last_type_error = exc

    def _try_call(label: str, func):
        try:
            return func()
        except TypeError as exc:
            _record_type_error(label, exc)
            return None

    direct_result = _try_call(
        "es.search(**search_params)",
        lambda: es.search(**search_kwargs, **search_params),
    )
    if direct_result is not None:
        return direct_result

    params_result = _try_call(
        "es.search(params=…)",
        lambda: es.search(**search_kwargs, params=search_params),
    )
    if params_result is not None:
        return params_result

    query_params_result = _try_call(
        "es.search(query_params=…)",
        lambda: es.search(**search_kwargs, query_params=search_params),
    )
    if query_params_result is not None:
        return query_params_result

    options = getattr(es, "options", None)
    option_clients: List[Tuple[str, Elasticsearch]] = []
    if callable(options):
        option_with_params = _try_call(
            "es.options(params=…)",
            lambda: options(params=search_params),
        )
        if option_with_params is not None:
            option_clients.append(("es.options(params=…)", option_with_params))

        option_with_query_params = _try_call(
            "es.options(query_params=…)",
            lambda: options(query_params=search_params),
        )
        if option_with_query_params is not None:
            option_clients.append(("es.options(query_params=…)", option_with_query_params))

        option_default = _try_call("es.options()", lambda: options())
        if option_default is not None:
            option_clients.append(("es.options()", option_default))

    for label, client in option_clients:
        no_param_result = _try_call(
            f"{label}.search()",
            lambda c=client: c.search(**search_kwargs),
        )
        if no_param_result is not None:
            return no_param_result

        direct_option_result = _try_call(
            f"{label}.search(**search_params)",
            lambda c=client: c.search(**search_kwargs, **search_params),
        )
        if direct_option_result is not None:
            return direct_option_result

        option_params_result = _try_call(
            f"{label}.search(params=…)",
            lambda c=client: c.search(**search_kwargs, params=search_params),
        )
        if option_params_result is not None:
            return option_params_result

        option_query_params_result = _try_call(
            f"{label}.search(query_params=…)",
            lambda c=client: c.search(**search_kwargs, query_params=search_params),
        )
        if option_query_params_result is not None:
            return option_query_params_result

    transport = getattr(es, "transport", None)
    if transport is not None:
        def _transport_call():
            path_builder = getattr(es, "_make_path", None)
            path = None
            if callable(path_builder):
                try:
                    path = path_builder(search_index, "_search")
                except Exception:
                    path = None
            if not path:
                idx = search_index
                if isinstance(idx, (list, tuple)):
                    idx = ",".join(idx)
                path = "/_search" if not idx else f"/{idx}/_search"
            return transport.perform_request(
                "POST",
                path,
                params=search_params,
                body=body,
            )

        transport_result = _try_call("transport.perform_request", _transport_call)
        if transport_result is not None:
            return transport_result

    if last_type_error is not None:
        raise TypeError(
            f"{last_type_error} (search attempts: {'; '.join(attempt_errors)})"
        ) from last_type_error

    return es.search(**search_kwargs)

# ==================== 图片链接重写 ====================
IMG_EXTS = (".png", ".jpg", ".jpeg", ".gif", ".webp", ".svg", ".bmp")
# 支持的文档类型
SUPPORTED_EXTS = {
    ".md": "markdown",
    ".markdown": "markdown",
    ".docx": "docx",
    ".doc": "doc",
}
MARKDOWN_EXTENSIONS = [
    "fenced_code",
    "tables",
    "codehilite",
    "toc",
    "pymdownx.arithmatex",
]
MARKDOWN_EXTENSION_CONFIGS = {
    "toc": {"permalink": False},
    "pymdownx.arithmatex": {
        "generic": True,
        "tex_inline_wrap": [r"\(", r"\)"],
        "tex_block_wrap": [r"\[", r"\]"],
    },
}


_LITERAL_ACRONYM_PATTERN = re.compile(r"\\\(([A-Z0-9]+(?:[\/-][A-Z0-9]+)*)\\\)")


def _is_cjk_char(ch: str) -> bool:
    if not ch:
        return False
    return bool(re.search(r"[\u3040-\u30FF\u3400-\u9FFF\uF900-\uFAFF\uFF00-\uFFEF]", ch))


def _is_ascii_word_char(ch: str) -> bool:
    return bool(ch and re.match(r"[A-Za-z0-9]", ch))


def _restore_literal_acronyms(text: str) -> str:
    """Collapse escaped acronym parentheses back to literals when context allows."""

    if not text or "\\(" not in text:
        return text

    def _should_restore(inner: str, left: Optional[str], right: Optional[str]) -> bool:
        if not inner or len(inner) <= 2:
            return False
        if not re.fullmatch(r"[A-Z0-9]+(?:[\/-][A-Z0-9]+)*", inner):
            return False
        if _is_cjk_char(left) or _is_cjk_char(right):
            return True
        if _is_ascii_word_char(left) or _is_ascii_word_char(right):
            return False
        return True

    def _repl(match: re.Match) -> str:
        inner = match.group(1)
        start, end = match.span()
        left = text[start - 1] if start > 0 else None
        right = text[end] if end < len(text) else None
        if _should_restore(inner, left, right):
            return f"({inner})"
        return match.group(0)

    return _LITERAL_ACRONYM_PATTERN.sub(_repl, text)
#IMG_EXTS 是一个包含常见图片文件扩展名的元组。它用于快速检查一个文件路径是否以这些扩展名结尾，以确定其是否为图片文件。


def _render_markdown_toc(tokens: List[Dict[str, object]]) -> str:
    """Render a nested table of contents structure from Markdown toc_tokens."""

    def _build(items: List[Dict[str, object]]) -> str:
        parts: List[str] = []
        for item in items:
            name = str(item.get("name") or "").strip()
            anchor = str(item.get("id") or "").strip()
            if not name or not anchor:
                continue
            parts.append("<li>")
            parts.append(f"<a href='#{_esc(anchor)}'>{_esc(name)}</a>")
            children = item.get("children") or []
            if isinstance(children, list):
                child_html = _build(children)
                if child_html:
                    parts.append(child_html)
            parts.append("</li>")
        if not parts:
            return ""
        return "<ul class='toc-list'>" + "".join(parts) + "</ul>"

    tree_html = _build(tokens)
    if not tree_html:
        return ""
    return "<div class='toc-tree'>" + tree_html + "</div>"
def _to_public_image_url(path: str) -> str:
    p = path.strip().lstrip("./").lstrip("/")
    parts = [quote(seg) for seg in p.split("/")]
    return IMAGE_PUBLIC_BASE.rstrip("/") + "/" + "/".join(parts)  

#.rstrip("/"): 移除 IMAGE_PUBLIC_BASE 末尾的 /，以避免出现双斜杠。
#path.strip(): 移除路径字符串开头和结尾的空白字符。
#.lstrip("./"): 移除字符串开头的 ./ 序列（如果存在）。
#.lstrip("/"): 移除字符串开头的 / 字符（如果存在）。
def rewrite_image_links(md_text: str) -> str:
    def repl_md(m):
        alt, url = m.group(1), m.group(2).strip()
        if re.match(r"^https?://", url):
            return m.group(0)
        lower = url.lower()
        if lower.endswith(IMG_EXTS) or any(lower.startswith(p) for p in ("images/","./images/","../images/")):
            return f"![{alt}]({_to_public_image_url(url)})"
        return m.group(0)

    md_text = re.sub(r"!\[([^\]]*)\]\(([^)]+)\)", repl_md, md_text)

    def repl_img(m):
        url = m.group(1).strip()
        if re.match(r"^https?://", url):
            return m.group(0)
        return m.group(0).replace(m.group(1), _to_public_image_url(url))

    md_text = re.sub(r"<img[^>]+src=\"([^\"]+)\"", repl_img, md_text, flags=re.IGNORECASE)
    md_text = re.sub(r"<img[^>]+src='([^']+)'", repl_img, md_text, flags=re.IGNORECASE)
    return md_text

# ==================== 文档转换辅助 ====================

def _docx_from_bytes(data: bytes) -> Tuple[str, str]:
    if mammoth is None:
        raise RuntimeError("未安装 mammoth，无法预览 DOCX 文档。")
    try:
        html_result = mammoth.convert_to_html(io.BytesIO(data))
        text_result = mammoth.extract_raw_text(io.BytesIO(data))
    except Exception as exc:  # pragma: no cover - 依赖第三方解析
        raise RuntimeError(f"DOCX 解析失败：{exc}") from exc
    text = text_result.value
    html = "<div class='docx-preview'>" + html_result.value + "</div>"
    return text, html

# ==================== 缓存（按 ETag） ====================
class LRU:
    def __init__(self, capacity: int = 512):
        self.cap = capacity
        self.od: OrderedDict[str, tuple] = OrderedDict()
    def get(self, k):
        if k in self.od:
            self.od.move_to_end(k)
            return self.od[k]
        return None
    def set(self, k, v):
        self.od[k] = v
        self.od.move_to_end(k)
        if len(self.od) > self.cap:
            self.od.popitem(last=False)
    def clear(self):
        self.od.clear()

DOC_CACHE = LRU(512)  # key -> (etag, doc_type, text, html, toc)

TREE_DOCS: List[Dict[str, str]] = []

# ==================== 列表/读取 ====================

def list_documents() -> List[Dict[str, str]]:
    c, _ = connect()
    objs = c.list_objects(DOC_BUCKET, prefix=DOC_PREFIX or None, recursive=True)
    docs: List[Dict[str, str]] = []
    for o in objs:
        name = o.object_name
        ext = os.path.splitext(name)[1].lower()
        doc_type = SUPPORTED_EXTS.get(ext)
        if not doc_type:
            continue
        etag = getattr(o, "etag", None) or getattr(o, "_etag", None) or ""
        docs.append({"key": name, "etag": etag, "ext": ext, "doc_type": doc_type})
    docs.sort(key=lambda x: x["key"].lower())
    return docs


def _plain_text_html(text: str) -> str:
    if not text.strip():
        return "<div class='doc-preview-inner doc-preview-empty'><em>文档为空</em></div>"
    esc = _esc(text)
    return "<div class='doc-preview-inner'>" + esc.replace("\n", "<br>") + "</div>"



def get_document(key: str, known_etag: Optional[str] = None) -> Tuple[str, str, str, str, str]:
    """返回 (etag, doc_type, text, html, toc)。"""
    c, _ = connect()
    ext = os.path.splitext(key)[1].lower()
    doc_type = SUPPORTED_EXTS.get(ext)
    if not doc_type:
        raise RuntimeError(f"不支持的文件类型：{ext}")
    if known_etag is None:
        stat = c.stat_object(DOC_BUCKET, key)
        etag = getattr(stat, "etag", None) or getattr(stat, "_etag", None) or ""
    else:
        etag = known_etag
    cached = DOC_CACHE.get(key)
    if cached and cached[0] == etag:
        return cached
    resp = c.get_object(DOC_BUCKET, key)
    data = resp.read()
    resp.close(); resp.release_conn()

    toc_html = ""
    if doc_type == "markdown":
        text = data.decode("utf-8", errors="ignore")
        text2 = rewrite_image_links(text)
        md_renderer = Markdown(
            extensions=MARKDOWN_EXTENSIONS,
            extension_configs=MARKDOWN_EXTENSION_CONFIGS,
        )
        rendered = md_renderer.convert(text2)
        toc_html = _render_markdown_toc(getattr(md_renderer, "toc_tokens", []))
        html = "<div class='doc-preview-inner markdown-body'>" + rendered + "</div>"
    elif doc_type == "docx":
        text, html = _docx_from_bytes(data)
    elif doc_type == "doc":
        converted = False
        if data.startswith(b"PK"):
            try:
                text, html = _docx_from_bytes(data)
                converted = True
            except Exception:
                # 如果伪装成 DOCX 的 DOC 解析失败，继续尝试传统流程
                pass
        if not converted:
            if textract is None:
                raise RuntimeError("未安装 textract 或其依赖，无法预览 DOC 文档。")
            try:
                with tempfile.NamedTemporaryFile(suffix=".doc", delete=False) as tmp:
                    tmp.write(data)
                    tmp.flush()
                    tmp_name = tmp.name
                try:
                    text_bytes = textract.process(tmp_name)
                finally:
                    if os.path.exists(tmp_name):
                        os.unlink(tmp_name)
            except TextractShellError as exc:  # pragma: no cover - 依赖外部命令
                fallback = _decode_possible_text(data)
                if fallback is None:
                    fallback = f"无法解析为有效的 Word 文档：{exc}"
                text = fallback
                html = _plain_text_html(text)
            except Exception as exc:  # pragma: no cover - 其它未知错误
                raise RuntimeError(f"DOC 解析失败：{exc}") from exc
            else:
                text = text_bytes.decode("utf-8", errors="ignore")
                html = _plain_text_html(text)
    else:  # pragma: no cover - 理论上不会走到
        raise RuntimeError(f"未知文档类型：{doc_type}")

    text = _restore_literal_acronyms(text)
    html = _restore_literal_acronyms(html)

    DOC_CACHE.set(key, (etag, doc_type, text, html, toc_html))
    return etag, doc_type, text, html, toc_html

# ==================== 目录树 ====================

def build_tree(files: List[str], base_prefix: str = "") -> Dict:
    tree: Dict = {}
    for key in files:
        rel = key[len(base_prefix):] if base_prefix and key.startswith(base_prefix) else key
        parts = [p for p in rel.split("/") if p]
        cur = tree
        for i, p in enumerate(parts):
            if i == len(parts) - 1:
                cur.setdefault("__files__", []).append(key)
            else:
                cur = cur.setdefault(p, {})
    return tree


def _esc(t: str) -> str:
    return t.replace("&", "&amp;").replace("<", "&lt;").replace(">", "&gt;")


def _decode_possible_text(data: bytes) -> Optional[str]:
    """Attempt to coerce binary bytes into readable text for malformed DOC files."""
    if not data:
        return None
    sample = data.strip(b"\x00")
    if not sample:
        return None
    encodings = ("utf-8", "gbk", "gb2312", "latin-1")
    for enc in encodings:
        try:
            text = sample.decode(enc)
        except UnicodeDecodeError:
            continue
        normalized = text.replace("\r\n", "\n").replace("\r", "\n")
        preview = normalized[:2000]
        total = len(preview)
        if not total:
            continue
        printable = sum(1 for ch in preview if ch.isprintable() or ch in "\n\t")
        if printable / total < 0.6:
            continue
        cleaned = normalized.strip()
        if cleaned:
            return cleaned
    return None


def _file_icon(name: str) -> str:
    ext = os.path.splitext(name)[1].lower()
    if ext in (".doc", ".docx"):
        return "📄"
    return "📝"


def render_tree_html(tree: Dict, expand_all: bool = True) -> str:
    html: List[str] = []
    open_attr = " open" if expand_all else ""
    def rec(node: Dict):
        dirs = sorted([k for k in node.keys() if k != "__files__"], key=str.lower)
        for d in dirs:
            html.append(f"<details{open_attr}><summary>📁 {_esc(d)}</summary>")
            rec(node[d])
            html.append("</details>")
        for key in sorted(node.get("__files__", []), key=str.lower):
            name = key.split("/")[-1]
            link = "?" + urlencode({"key": key})
            html.append(f"<div class='file'>{_file_icon(name)} <a href='{link}'>{_esc(name)}</a></div>")
    rec(tree)
    return "".join(html) if html else "<em>没有找到可预览的文档</em>"


def sync_elasticsearch(docs: List[Dict[str, str]], force: bool = False) -> str:
    if not ES_ENABLED:
        return "<em>未启用 Elasticsearch，跳过索引同步</em>"
    if not docs:
        return "<em>索引同步完成：无可用文档</em>"
    try:
        es = es_connect()
    except Exception as exc:  # pragma: no cover - 运行时依赖外部服务
        return f"<em>索引同步失败：{_esc(str(exc))}</em>"

    try:
        existing_resp = _es_search_request(
            es,
            {
                "size": 10000,
                "query": {"match_all": {}},
                "_source": ["etag"],
            },
        )
        existing_map = {hit["_id"]: hit["_source"].get("etag", "") for hit in existing_resp.get("hits", {}).get("hits", [])}
    except NotFoundError:
        existing_map = {}
    except Exception as exc:  # pragma: no cover - 运行时依赖外部服务
        return f"<em>读取索引失败：{_esc(str(exc))}</em>"

    doc_keys = {d["key"] for d in docs}
    removed = 0
    for stale_id in [k for k in existing_map.keys() if k not in doc_keys]:
        try:
            es.options(ignore_status=[404]).delete(index=ES_INDEX, id=stale_id)
            removed += 1
        except Exception:
            pass

    updated = 0
    errors: List[str] = []
    for doc in docs:
        key = doc["key"]
        etag_hint = doc.get("etag")
        if not force and existing_map.get(key) == etag_hint:
            continue
        try:
            etag, doc_type, text, _, _ = get_document(key, known_etag=etag_hint)
        except Exception as exc:
            errors.append(f"{key}: {exc}")
            continue
        if not text.strip():
            continue
        body = {
            "path": key,
            "title": key.split("/")[-1],
            "content": text,
            "etag": etag,
            "ext": doc_type,
        }
        try:
            es.index(index=ES_INDEX, id=key, document=body)
            updated += 1
        except Exception as exc:  # pragma: no cover - 运行时依赖外部服务
            errors.append(f"{key}: {exc}")
    if updated or removed:
        try:
            es.indices.refresh(index=ES_INDEX)
        except Exception:
            pass
    msg = f"索引同步完成：更新 {updated} 项，移除 {removed} 项"
    if errors:
        escaped = ", ".join(_esc(e) for e in errors[:5])
        more = "" if len(errors) <= 5 else f" 等 {len(errors)} 项"
        msg += f"<br><small>部分文档未入索引：{escaped}{more}</small>"
    return msg

GLOBAL_CSS = """
<style>
:root {
    --brand-primary:#1458d6;
    --brand-primary-soft:#3c7bff;
    --brand-primary-ghost:rgba(20,88,214,0.08);
    --brand-bg:#f1f5fb;
    --brand-card:#ffffff;
    --brand-text:#1f2937;
    --brand-muted:#64748b;
    --brand-border:rgba(20,88,214,0.16);
    --brand-shadow:0 18px 42px rgba(20,88,214,0.15);
    --brand-radius:22px;
}
body, body * {
    font-family:"PingFang SC","Microsoft YaHei","Source Han Sans SC","Helvetica Neue",Arial,sans-serif !important;
    color:var(--brand-text);
}
body {
    background:linear-gradient(160deg,#eef3fc 0%,#f8fbff 55%,#ffffff 100%);
}
.gradio-container {
    background:transparent !important;
    max-width:1880px;
    width:100%;
    margin:0 auto;
    padding:16px 20px 56px;
}
.gradio-container .block.padded {
    background:transparent;
    border:none;
    box-shadow:none;
}
.gradio-container .prose h1,
.gradio-container .prose h2,
.gradio-container .prose h3 {
    color:var(--brand-text);
    font-weight:600;
}
.gradio-container .prose a { color:var(--brand-primary); }
.gradio-container .prose code {
    font-family:"Fira Code","JetBrains Mono","SFMono-Regular",Consolas,monospace;
    background:var(--brand-primary-ghost);
    padding:2px 6px;
    border-radius:6px;
}
.gradio-container button {
    border-radius:999px !important;
    font-weight:600;
    transition:transform .2s ease,box-shadow .2s ease;
}
.gradio-container button.primary,
.gradio-container button[aria-label="搜索"],
.gradio-container button[aria-label="刷新树"] {
    background:linear-gradient(135deg,var(--brand-primary),var(--brand-primary-soft));
    border:none;
    color:#fff;
}
.gradio-container button.primary:hover,
.gradio-container button[aria-label="搜索"]:hover,
.gradio-container button[aria-label="刷新树"]:hover {
    transform:translateY(-1px);
    box-shadow:0 12px 26px rgba(20,88,214,0.25);
}
.mkv-topbar {
    display:flex;
    align-items:center;
    justify-content:space-between;
    background:var(--brand-card);
    border-radius:var(--brand-radius);
    border:1px solid var(--brand-border);
    padding:18px 26px;
    box-shadow:var(--brand-shadow);
    position:sticky;
    top:12px;
    z-index:10;
}
.mkv-brand {
    display:flex;
    align-items:center;
    gap:14px;
}
.mkv-logo {
    width:46px;
    height:46px;
    border-radius:14px;
    background:linear-gradient(135deg,var(--brand-primary),var(--brand-primary-soft));
    display:flex;
    align-items:center;
    justify-content:center;
    color:#fff;
    font-weight:700;
    font-size:1.2rem;
    letter-spacing:.02em;
    box-shadow:0 12px 22px rgba(20,88,214,0.28);
}
.mkv-brand-title {
    font-size:1.32rem;
    font-weight:700;
}
.mkv-brand-subtitle {
    margin-top:2px;
    font-size:.92rem;
    color:var(--brand-muted);
}
.mkv-links {
    display:flex;
    align-items:center;
    gap:16px;
    font-size:.95rem;
}
.mkv-link {
    color:var(--brand-primary);
    font-weight:600;
    text-decoration:none;
    padding:8px 16px;
    border-radius:999px;
    background:var(--brand-primary-ghost);
    transition:all .2s ease;
}
.mkv-link:hover {
    color:#fff;
    background:linear-gradient(135deg,var(--brand-primary),var(--brand-primary-soft));
    box-shadow:0 12px 26px rgba(20,88,214,0.2);
}
.mkv-hero {
    margin:22px 0 18px;
    padding:28px 32px;
    border-radius:var(--brand-radius);
    background:var(--brand-card);
    border:1px solid var(--brand-border);
    box-shadow:var(--brand-shadow);
}
.mkv-hero h1 {
    font-size:1.8rem;
    margin-bottom:10px;
}
.mkv-hero p {
    margin:0;
    color:var(--brand-muted);
    line-height:1.6;
}
.mkv-meta-bar {
    display:flex;
    flex-wrap:wrap;
    gap:12px;
    align-items:center;
    justify-content:space-between;
    margin-top:14px;
}
.mkv-meta {
    display:flex;
    flex-wrap:wrap;
    gap:12px;
    font-size:.95rem;
}
.mkv-meta span {
    padding:6px 12px;
    border-radius:999px;
    background:var(--brand-primary-ghost);
    color:var(--brand-primary);
}
.mkv-meta-link {
    margin-left:auto;
    display:flex;
    align-items:center;
}
.mkv-meta-link .mkv-link {
    white-space:nowrap;
}
.mkv-meta-link .mkv-link + .mkv-link {
    margin-left:12px;
}
.gr-row {
    display:flex;
    flex-direction:row !important;
    flex-wrap:wrap;
    align-items:flex-start;
    gap:20px !important;
}
#layout-main {
    flex-wrap:nowrap;
    align-items:flex-start;
}
#layout-main > .sidebar-col {
    flex:0 0 304px;
    max-width:368px;
}
#layout-main > .content-col {
    flex:1 1 auto;
    min-width:0;
}
.sidebar-col {
    font-size:.92rem;
}
.sidebar-col .controls {
    display:flex;
    flex-wrap:wrap;
    margin-bottom:12px;
}
.sidebar-col .controls > * + * {
    margin-left:10px;
}
.sidebar-heading h3 {
    margin-bottom:12px !important;
    color:var(--brand-muted);
    letter-spacing:.02em;
}
.sidebar-col .gr-button { min-width:104px; }
.sidebar-col .status-bar {
    margin:6px 0 0;
    color:var(--brand-muted);
    font-size:.9rem;
}
.sidebar-col .status-bar em { color:var(--brand-muted); }
.sidebar-sticky {
    position:sticky;
    top:32px;
    display:flex;
    flex-direction:column;
    gap:14px;
    align-self:flex-start;
}
.content-col {
    flex:1 1 640px;
    min-width:0;
}
.sidebar-tree {
    padding:16px 18px;
    background:var(--brand-card);
    border-radius:var(--brand-radius);
    border:1px solid var(--brand-border);
    box-shadow:var(--brand-shadow);
    max-height:60vh;
    overflow:auto;
}
.sidebar-tree summary,
.sidebar-tree .file {
    font-size:.9rem;
}
.sidebar-tree::-webkit-scrollbar { width:8px; }
.sidebar-tree::-webkit-scrollbar-thumb {
    background:rgba(20,88,214,0.25);
    border-radius:10px;
}
.sidebar-tree details { margin-left:.6rem; }
.sidebar-tree summary {
    cursor:pointer;
    padding:4px 8px;
    border-radius:10px;
    color:var(--brand-muted);
    transition:background .2s ease,color .2s ease;
}
.sidebar-tree summary:hover {
    background:rgba(20,88,214,0.12);
    color:var(--brand-primary);
}
.sidebar-tree .file {
    padding:4px 8px;
    border-radius:9px;
    color:var(--brand-text);
    transition:background .2s ease;
}
.sidebar-tree .file:hover {
    background:rgba(20,88,214,0.12);
}
.sidebar-tree .file a {
    color:var(--brand-primary);
    text-decoration:none;
    font-weight:500;
}
.sidebar-tree .file a:hover { text-decoration:underline; }
.search-input textarea,
.search-input input {
    border-radius:16px !important;
    border:1px solid var(--brand-border) !important;
    background:#f8fbff !important;
    padding:10px 16px !important;
    font-size:.9rem !important;
    box-shadow:none !important;
}
.search-title {
    font-weight:600;
    color:var(--brand-muted);
    margin:6px 0 4px;
    font-size:.88rem;
    letter-spacing:.02em;
}
.search-stack {
    display:flex;
    flex-direction:column;
    gap:10px;
}
.search-button button {
    width:100%;
    border-radius:16px !important;
    padding:10px 0 !important;
}
.reindex-stack {
    display:flex;
    flex-direction:column;
    margin-top:8px;
}
.reindex-stack > * + * {
    margin-top:8px;
}
.reindex-stack .gr-button {
    align-self:flex-start;
    min-width:130px;
}
.content-col {
    display:flex;
    flex-direction:column;
    gap:18px;
}
.content-card {
    background:var(--brand-card);
    border-radius:var(--brand-radius);
    border:1px solid var(--brand-border);
    box-shadow:var(--brand-shadow);
    padding:18px 24px;
}
.toc-col {
    position:sticky;
    top:126px;
    display:flex;
    flex-direction:column;
    gap:12px;
    align-self:flex-start;
}
.toc-heading h3 {
    margin-bottom:12px !important;
    color:var(--brand-muted);
}
.toc-card {
    background:var(--brand-card);
    border-radius:var(--brand-radius);
    border:1px solid var(--brand-border);
    box-shadow:var(--brand-shadow);
    padding:18px 20px;
    max-height:72vh;
    overflow:auto;
}
.toc-card::-webkit-scrollbar { width:8px; }
.toc-card::-webkit-scrollbar-thumb {
    background:rgba(20,88,214,0.25);
    border-radius:10px;
}
.toc-tree {
    font-size:.95rem;
    line-height:1.6;
}
.toc-tree > .toc-list { padding-left:0; }
.toc-tree ul {
    list-style:none;
    padding-left:1.1rem;
    margin:6px 0;
}
.toc-tree li { margin:4px 0; }
.toc-tree a {
    color:var(--brand-primary);
    text-decoration:none;
    font-weight:500;
}
.toc-tree a:hover { text-decoration:underline; }
.toc-empty {
    color:var(--brand-muted);
    font-size:.95rem;
    line-height:1.6;
}
.download-panel {
    margin-bottom:12px;
}
.download-actions {
    display:flex;
    justify-content:flex-start;
}
.download-button {
    display:inline-flex;
    align-items:center;
    gap:6px;
    padding:10px 18px;
    border-radius:14px;
    background:var(--brand-primary);
    color:#ffffff !important;
    font-weight:600;
    text-decoration:none;
    box-shadow:var(--brand-shadow);
    transition:transform .15s ease, box-shadow .15s ease;
}
.download-button:hover {
    transform:translateY(-1px);
    box-shadow:0 10px 20px rgba(20,88,214,0.2);
}
.doc-preview,
.plaintext-view textarea {
    width:100%;
    border-radius:18px !important;
    border:1px solid var(--brand-border) !important;
    background:#ffffff !important;
    box-shadow:var(--brand-shadow);
}
.doc-preview {
    padding:20px 22px;
    margin:0;
    line-height:1.72;
    font-size:1rem;
    box-sizing:border-box;
}
.doc-preview-inner {
    min-height:1rem;
}
.doc-preview-empty {
    color:var(--brand-muted);
}
.plaintext-view textarea {
    min-height:420px !important;
    font-family:"Fira Code","JetBrains Mono","SFMono-Regular",Consolas,monospace !important;
    font-size:.92rem !important;
    color:#0f172a !important;
}
.gradio-container .tab-nav button {
    font-weight:600;
    padding:10px 18px;
    border-radius:999px;
}
.gradio-container .tab-nav button[aria-selected="true"] {
    color:var(--brand-primary);
    background:var(--brand-primary-ghost);
}
.search-panel {
    padding:18px 22px;
    background:var(--brand-card);
    border-radius:var(--brand-radius);
    border:1px solid var(--brand-border);
    box-shadow:var(--brand-shadow);
}
.search-panel mark {
    background:rgba(20,88,214,0.18);
    color:var(--brand-text);
    border-radius:4px;
    padding:0 3px;
}
.search-snippet {
    margin-left:1.2rem;
    color:#334155;
    font-size:.94rem;
}
.search-snippet mark {
    background:rgba(20,88,214,0.18);
    color:var(--brand-text);
    border-radius:4px;
    padding:0 3px;
}
.badge {
    font-size:.82rem;
    color:var(--brand-muted);
}
.doc-error {
    margin-top:.6rem;
    padding:14px 18px;
    border-radius:14px;
    background:rgba(239,68,68,0.12);
    color:#b91c1c;
    border:1px solid rgba(239,68,68,0.25);
}
.markdown-body table {
    border-collapse:collapse;
    width:100%;
}
.markdown-body th,
.markdown-body td {
    border:1px solid rgba(20,88,214,0.18);
    padding:6px 10px;
}
.markdown-body blockquote {
    border-left:4px solid rgba(20,88,214,0.25);
    margin-left:0;
    padding-left:12px;
    color:var(--brand-muted);
}
.markdown-body .arithmatex {
    font-size:.92em;
}
.markdown-body mjx-container[jax="CHTML"] {
    font-size:.92em;
}
.markdown-body mjx-container[jax="CHTML"][display="true"] {
    margin:1.2em 0 !important;
}
@media (max-width:1100px) {
    .gradio-container {
        padding:12px 18px 40px;
    }
    .mkv-topbar {
        flex-direction:column;
        gap:12px;
        align-items:flex-start;
    }
    .sidebar-sticky { position:static; }
    .sidebar-tree { max-height:unset; }
    .toc-col { position:static; }
    .toc-card { max-height:unset; }
}
@media (max-width:768px) {
    .gradio-container { padding:10px 12px 32px; }
    .gr-row { flex-direction:column !important; }
    #layout-main { flex-wrap:wrap; }
    #layout-main > .sidebar-col,
    #layout-main > .content-col {
        max-width:none;
        flex:1 1 auto;
    }
}
</style>
"""

TREE_CSS = """
<style>
.markdown-body table {
    border-collapse:collapse;
    width:100%;
}
.markdown-body th,
.markdown-body td {
    border:1px solid rgba(20,88,214,0.18);
    padding:6px 10px;
}
.markdown-body blockquote {
    border-left:4px solid rgba(20,88,214,0.25);
    margin-left:0;
    padding-left:12px;
    color:var(--brand-muted);
}
.markdown-body .arithmatex {
    font-size:.92em;
}
.markdown-body mjx-container[jax="CHTML"] {
    font-size:.92em;
}
.markdown-body mjx-container[jax="CHTML"][display="true"] {
    margin:1.2em 0 !important;
}
</style>
"""

# ==================== 全文搜索 ====================

def make_snippet(text: str, q: str, width: int = 60) -> str:
    t = text
    ql = q.lower()
    tl = t.lower()
    pos = tl.find(ql)
    if pos < 0:
        return _esc(t[:width*2] + ("…" if len(t) > width*2 else ""))
    a = max(0, pos - width)
    b = min(len(t), pos + len(q) + width)
    snippet = t[a:b]
    # 简单高亮（大小写不敏感）
    snippet_html = _esc(snippet)
    pat = re.compile(re.escape(q), re.IGNORECASE)
    snippet_html = pat.sub(lambda m: f"<mark>{_esc(m.group(0))}</mark>", snippet_html)
    return ("…" if a>0 else "") + snippet_html + ("…" if b<len(t) else "")


def fulltext_search(query: str) -> str:
    query = (query or "").strip()
    if not query:
        return "<em>请输入关键字</em>"
    if not ES_ENABLED:
        return "<em>未配置 Elasticsearch，无法执行全文检索</em>"
    try:
        es = es_connect()
    except Exception as exc:  # pragma: no cover - 运行时依赖外部服务
        return f"<em>搜索服务不可用：{_esc(str(exc))}</em>"
    try:
        search_body = {
            "size": 200,
            # 使用 match 查询与 Postman 中保持一致，避免 multi_match 在仅有单字段时出现兼容性问题
            "query": {"match": {"content": {"query": query}}},
            "highlight": {
                "pre_tags": ["<mark>"],
                "post_tags": ["</mark>"],
                "fields": {"content": {"fragment_size": 120, "number_of_fragments": 3}},
                "max_analyzed_offset": ES_MAX_ANALYZED_OFFSET,
            },
        }
        resp = _es_search_request(
            es,
            search_body,
            params={"max_analyzed_offset": ES_MAX_ANALYZED_OFFSET},
        )
    except NotFoundError:
        return "<em>索引尚未建立，请先同步文档</em>"
    except Exception as exc:  # pragma: no cover - 运行时依赖外部服务
        return f"<em>检索失败：{_esc(str(exc))}</em>"
    hits = resp.get("hits", {}).get("hits", [])
    if not hits:
        return "<em>未找到匹配内容</em>"
    rows: List[str] = []
    for hit in hits:
        key = hit.get("_id") or ""
        title = key.split("/")[-1] if key else "未知文件"
        highlights = hit.get("highlight", {}).get("content", [])
        if highlights:
            snippet = "<br>".join(highlights)
        else:
            src = hit.get("_source", {})
            snippet = make_snippet(src.get("content", ""), query)
        score = hit.get("_score", 0.0)
        icon = _file_icon(key or title)
        rows.append(
            f"<div>{icon} <a href='?{urlencode({'key': key})}'>{_esc(title)}</a> "
            f"<span class='badge'>(相关度 {score:.2f})</span><br>"
            f"<div class='search-snippet'>{snippet}</div></div>"
        )
    return "".join(rows)

# ==================== 预签名下载链接 ====================

def download_link_html(key: str) -> str:
    c, ep = connect()
    url = c.presigned_get_object(DOC_BUCKET, key, expires=timedelta(hours=6))
    esc = _esc(url)
    return (
        "<div class='download-actions'>"
        f"<a class='download-button' href='{esc}' target='_blank' rel='noopener'>下载当前文件（有效 6 小时）</a>"
        "</div>"
    )

# ==================== Gradio UI ====================


def _hero_html(doc_total: Optional[int] = None) -> str:
    if doc_total is None:
        total_span = "<span>文档总数统计中…</span>"
    else:
        total_span = f"<span>文档总数：<strong>{doc_total}</strong></span>"
    meta_items = [total_span]
    feedback_links = [
        (
            "<a class='mkv-link mkv-feedback-link' href='http://10.20.41.24:9001/' "
            "target='_blank' rel='noopener'>文档问题反馈</a>"
        ),
        (
            "<a class='mkv-link mkv-feedback-link' href='http://10.20.40.101:7860/' "
            "target='_blank' rel='noopener'>通号院在线扫描类 PDF 解析工具</a>"
        ),
    ]
    feedback_link = "".join(feedback_links)
    return (
        f"""
        <section class='mkv-hero'>
            <h1>{_esc(SITE_TITLE)}</h1>
            <p>在这里浏览、检索来自通号院的知识文档，快速定位你需要的工作内容。</p>
            <div class='mkv-meta-bar'>
                <div class='mkv-meta'>{''.join(meta_items)}</div>
                <div class='mkv-meta-link'>{feedback_link}</div>
            </div>
        </section>
        """
    )


def _manifest_payload() -> Dict[str, object]:
    short_name = SITE_TITLE if len(SITE_TITLE) <= 12 else SITE_TITLE[:12]
    return {
        "name": SITE_TITLE,
        "short_name": short_name,
        "start_url": ".",
        "display": "standalone",
        "background_color": "#ffffff",
        "theme_color": "#1458d6",
        "icons": [],
    }


def ui_app():
    with gr.Blocks(
        title=SITE_TITLE,
        theme=gr.themes.Soft(primary_hue="blue", neutral_hue="slate"),
        head=MATHJAX_HEAD + LAYOUT_FALLBACK_HEAD,
    ) as demo:
        gr.HTML(GLOBAL_CSS + TREE_CSS)
        hero_html = gr.HTML(_hero_html())
        with gr.Row(elem_classes=["gr-row"], elem_id="layout-main"):
            with gr.Column(scale=1, min_width=280, elem_classes=["sidebar-col"]):
                with gr.Column(elem_classes=["sidebar-sticky"]):
                    gr.Markdown("### 📁 文档目录", elem_classes=["sidebar-heading"])
                    with gr.Row(elem_classes=["controls"]):
                        btn_expand = gr.Button("展开全部")
                        btn_collapse = gr.Button("折叠全部")
                    with gr.Column(elem_classes=["search-stack"]):
                        q = gr.Textbox(
                            show_label=False,
                            placeholder="支持全文搜索",
                            elem_classes=["search-input"],
                        )
                        btn_search = gr.Button("搜索", elem_classes=["search-button"])
                    tree_html = gr.HTML("<em>加载中…</em>", elem_classes=["sidebar-tree"])
                    with gr.Row(elem_classes=["controls"]):
                        btn_clear = gr.Button("清空缓存")
                        btn_refresh = gr.Button("刷新树", variant="secondary")
                    with gr.Column(elem_classes=["reindex-stack"]):
                        btn_reindex = gr.Button("重建索引", variant="secondary")
                        status_bar = gr.HTML("", elem_classes=["status-bar"])
            with gr.Column(scale=7, elem_classes=["content-col"]):
                with gr.Tabs(selected="preview", elem_id="content-tabs", elem_classes=["content-card"]) as content_tabs:
                    with gr.TabItem("目录", id="toc"):
                        toc_panel = gr.HTML(
                            "<div class='toc-empty'>请选择 Markdown 文档以生成目录</div>",
                            elem_classes=["toc-card"],
                        )
                    with gr.TabItem("预览", id="preview"):
                        dl_html = gr.HTML("", elem_classes=["download-panel"])
                        html_view = gr.HTML(
                            "<div class='doc-preview-inner doc-preview-empty'><em>请选择左侧文件…</em></div>",
                            elem_id="doc-html-view",
                            elem_classes=["doc-preview"],
                        )
                    with gr.TabItem("文本内容", id="source"):
                        md_view = gr.Textbox(lines=26, interactive=False, label="提取的纯文本", elem_classes=["plaintext-view"])
                    with gr.TabItem("全文搜索", id="search"):
                        search_out = gr.HTML(
                            "<em>在左侧输入关键词后点击“搜索”（由 Elasticsearch 提供支持）</em>",
                            elem_classes=["search-panel"],
                        )

        # 内部状态：是否展开全部
        expand_state = gr.State(True)

        def _refresh_tree(expand_all: bool):
            global TREE_DOCS
            docs = list_documents()
            TREE_DOCS = docs
            base = DOC_PREFIX.rstrip("/") + "/" if DOC_PREFIX else ""
            tree = build_tree([d["key"] for d in docs], base_prefix=base)
            status = sync_elasticsearch(docs)
            return render_tree_html(tree, expand_all), status, _hero_html(len(docs))

        def _render_cached_tree(expand_all: bool):
            global TREE_DOCS
            if not TREE_DOCS:
                return _refresh_tree(expand_all)
            base = DOC_PREFIX.rstrip("/") + "/" if DOC_PREFIX else ""
            tree = build_tree([d["key"] for d in TREE_DOCS], base_prefix=base)
            return render_tree_html(tree, expand_all), gr.update(), gr.update()

        def _render_from_key(key: str | None):
            if not key:
                return "", "<em>未选择文件</em>", "", "<div class='toc-empty'>请选择 Markdown 文档以生成目录</div>"
            try:
                _, doc_type, text, html, toc = get_document(key)
            except Exception as exc:
                msg = _esc(str(exc))
                return download_link_html(key), f"<div class='doc-error'>{msg}</div>", msg, "<div class='toc-empty'>无法生成目录</div>"

            if doc_type == "markdown":
                toc_html = toc or "<div class='toc-empty'>文档中暂无可用标题</div>"
            else:
                toc_html = "<div class='toc-empty'>当前文档类型未提供目录</div>"

            return download_link_html(key), html, text, toc_html

        def _search(query: str):
            return fulltext_search(query)

        def _clear_cache():
            n = len(DOC_CACHE.od)
            DOC_CACHE.clear()
            return f"<em>已清空文档缓存（{n} 项）</em>"

        def _force_reindex():
            global TREE_DOCS
            if not TREE_DOCS:
                TREE_DOCS = list_documents()
            return sync_elasticsearch(TREE_DOCS, force=True)

        def _activate_search_tab():
            return gr.update(selected="search")

        # 事件绑定
        demo.load(lambda: _refresh_tree(True), outputs=[tree_html, status_bar, hero_html])
        btn_refresh.click(_refresh_tree, inputs=expand_state, outputs=[tree_html, status_bar, hero_html])
        btn_expand.click(lambda: True, None, expand_state).then(_render_cached_tree, inputs=expand_state, outputs=[tree_html, status_bar, hero_html])
        btn_collapse.click(lambda: False, None, expand_state).then(_render_cached_tree, inputs=expand_state, outputs=[tree_html, status_bar, hero_html])
        btn_clear.click(_clear_cache, outputs=status_bar)
        btn_reindex.click(_force_reindex, outputs=status_bar)
        q.submit(_search, inputs=q, outputs=search_out).then(_activate_search_tab, outputs=content_tabs)
        btn_search.click(_search, inputs=q, outputs=search_out).then(_activate_search_tab, outputs=content_tabs)

        # 解析 URL 参数中的 key 并渲染
        def on_load_with_req(request: gr.Request):
            key = request.query_params.get("key") if request and request.query_params else None
            return _render_from_key(key)

        demo.load(on_load_with_req, outputs=[dl_html, html_view, md_view, toc_panel])
    return demo

if __name__ == "__main__":
    demo = ui_app()
    if ENABLE_GRADIO_QUEUE:
        demo = demo.queue()
    app = demo
    fastapi_app = demo.app

    @fastapi_app.get("/manifest.json")
    def manifest_route():  # pragma: no cover - FastAPI integration
        return JSONResponse(_manifest_payload())

    demo.launch(server_name=BIND_HOST, server_port=BIND_PORT, show_api=False)<|MERGE_RESOLUTION|>--- conflicted
+++ resolved
@@ -153,7 +153,6 @@
         startup.typeset = false;
     }
 
-<<<<<<< HEAD
     var literalPattern = /\\\(([A-Z0-9]+(?:[\/-][A-Z0-9]+)*)\\\)/g;
 
     function isCjkChar(ch) {
@@ -216,89 +215,12 @@
 
     function restoreLiteralAcronyms(root) {
         if (!root) {
-=======
-    function shouldSkip(node) {
-        if (!node) {
-            return false;
-        }
-        var el = node;
-        while (el) {
-            if (el.classList && el.classList.contains('arithmatex')) {
-                return true;
-            }
-            el = el.parentNode;
-        }
-        return false;
-    }
-
-    var LITERAL_ACRONYM_PATTERN = /^\\(([A-Z][A-Z0-9]*(?:[\/-][A-Z0-9]+)?)\\)$/;
-    var PLAIN_ACRONYM_PATTERN = /^\(([A-Z][A-Z0-9]*(?:[\/-][A-Z0-9]+)?)\)$/;
-
-    function unwrapLiteralAcronym(el) {
-        if (!el || !el.textContent) {
-            return false;
-        }
-        var text = el.textContent;
-        var trimmed = text.trim();
-        var match = LITERAL_ACRONYM_PATTERN.exec(trimmed);
-        if (!match) {
-            match = PLAIN_ACRONYM_PATTERN.exec(trimmed);
-        }
-        if (!match) {
-            return false;
-        }
-        var parent = el.parentNode;
-        if (!parent) {
-            return false;
-        }
-        var leadingIndex = text.indexOf(trimmed);
-        if (leadingIndex === -1) {
-            return false;
-        }
-        var leading = leadingIndex > 0 ? text.slice(0, leadingIndex) : '';
-        var trailing = text.slice(leadingIndex + trimmed.length);
-        var replacementText = leading + '(' + match[1] + ')' + trailing;
-        parent.insertBefore(document.createTextNode(replacementText), el);
-        parent.removeChild(el);
-        return true;
-    }
-
-    function restoreLiteralParens(root) {
-        if (!root || typeof NodeFilter === 'undefined' || !root.ownerDocument || !root.ownerDocument.createTreeWalker) {
-            return;
-        }
-        var walker = root.ownerDocument.createTreeWalker(
-            root,
-            NodeFilter.SHOW_TEXT,
-            null,
-            false
-        );
-        var pattern = /\\(([A-Z][A-Z0-9]*(?:[\/-][A-Z0-9]+)?)\\)/g;
-        var node = walker.nextNode();
-        while (node) {
-            if (!shouldSkip(node.parentNode)) {
-                var text = node.nodeValue;
-                if (text && text.indexOf('\\(') !== -1) {
-                    var replaced = text.replace(pattern, '($1)');
-                    if (replaced !== text) {
-                        node.nodeValue = replaced;
-                    }
-                }
-            }
-            node = walker.nextNode();
-        }
-    }
-
-    function normalizeArithmatex(root) {
-        if (!root || !root.querySelectorAll) {
->>>>>>> 1e5e45a8
             return;
         }
         var doc = root.ownerDocument || document;
         if (!doc.createTreeWalker || typeof NodeFilter === 'undefined') {
             return;
         }
-<<<<<<< HEAD
         var walker = doc.createTreeWalker(root, NodeFilter.SHOW_TEXT, null, false);
         var targets = [];
         var node;
@@ -328,140 +250,6 @@
                     changed = true;
                 } else {
                     rebuilt += match[0];
-=======
-
-        function isCjkChar(ch) {
-            if (!ch) {
-                return false;
-            }
-            return /[\u3040-\u30FF\u3400-\u9FFF\uF900-\uFAFF\uFF00-\uFFEF]/.test(ch);
-        }
-
-        function isAsciiAlphaNumeric(ch) {
-            return !!(ch && /[A-Za-z0-9]/.test(ch));
-        }
-
-        function getContextChar(el, reverse) {
-            if (!el || !el.parentNode) {
-                return null;
-            }
-            var parent = el.parentNode;
-            if (!parent.childNodes || parent.childNodes.length === 0) {
-                return null;
-            }
-            var doc = el.ownerDocument || document;
-            if (!doc.createRange) {
-                return null;
-            }
-            try {
-                var range = doc.createRange();
-                if (reverse) {
-                    range.setStart(parent, 0);
-                    range.setEndBefore(el);
-                    var text = range.toString();
-                    range.detach && range.detach();
-                    for (var i = text.length - 1; i >= 0; i--) {
-                        var ch = text.charAt(i);
-                        if (!/\s/.test(ch)) {
-                            return ch;
-                        }
-                    }
-                } else {
-                    range.setStartAfter(el);
-                    range.setEnd(parent, parent.childNodes.length);
-                    var after = range.toString();
-                    range.detach && range.detach();
-                    for (var j = 0; j < after.length; j++) {
-                        var nextCh = after.charAt(j);
-                        if (!/\s/.test(nextCh)) {
-                            return nextCh;
-                        }
-                    }
-                }
-            } catch (err) {
-                return null;
-            }
-            return null;
-        }
-
-        function shouldRewriteLiteral(el, acronym) {
-            if (!acronym || acronym.length <= 2) {
-                return false;
-            }
-            if (!/^[A-Z0-9](?:[A-Z0-9]|[\/-](?=[A-Z0-9]))*$/.test(acronym)) {
-                return false;
-            }
-            var leftChar = getContextChar(el, true);
-            var rightChar = getContextChar(el, false);
-            var hasCjkNeighbor = isCjkChar(leftChar) || isCjkChar(rightChar);
-            if (hasCjkNeighbor) {
-                return true;
-            }
-            var leftIsWord = isAsciiAlphaNumeric(leftChar);
-            var rightIsWord = isAsciiAlphaNumeric(rightChar);
-            if (leftIsWord || rightIsWord) {
-                return false;
-            }
-            return true;
-        }
-
-        for (var i = 0; i < nodes.length; i++) {
-            var el = nodes[i];
-            var text = el.textContent;
-            if (!text) {
-                continue;
-            }
-            if (unwrapLiteralAcronym(el)) {
-                continue;
-            }
-            var normalized = text
-                .replace(/\\\\\(/g, '\\(')
-                .replace(/\\\\\)/g, '\\)')
-                .replace(/\\\\\[/g, '\\[')
-                .replace(/\\\\\]/g, '\\]');
-            var literalMatch = normalized.match(/^\s*\\\(([A-Z0-9]+(?:[\/-][A-Z0-9]+)*)\\\)\s*$/);
-            if (literalMatch && shouldRewriteLiteral(el, literalMatch[1])) {
-                var plain = '(' + literalMatch[1] + ')';
-                while (el.firstChild) {
-                    el.removeChild(el.firstChild);
-                }
-                el.appendChild(document.createTextNode(plain));
-                if (el.classList && el.classList.contains('arithmatex')) {
-                    el.classList.remove('arithmatex');
-                } else {
-                    var cls = (el.getAttribute('class') || '').split(/\s+/);
-                    var updated = [];
-                    for (var j = 0; j < cls.length; j++) {
-                        if (cls[j] && cls[j] !== 'arithmatex') {
-                            updated.push(cls[j]);
-                        }
-                    }
-                    if (updated.length) {
-                        el.setAttribute('class', updated.join(' '));
-                    } else {
-                        el.removeAttribute('class');
-                    }
-                }
-                if (el.classList) {
-                    el.classList.add('tex2jax_ignore');
-                    el.classList.add('mkv-literal-acronym');
-                } else {
-                    var existing = (el.getAttribute('class') || '').split(/\s+/);
-                    if (existing.indexOf('tex2jax_ignore') === -1) {
-                        existing.push('tex2jax_ignore');
-                    }
-                    if (existing.indexOf('mkv-literal-acronym') === -1) {
-                        existing.push('mkv-literal-acronym');
-                    }
-                    el.setAttribute('class', existing.filter(Boolean).join(' '));
-                }
-                el.setAttribute('data-mkv-literal', 'acronym');
-                continue;
-            }
-            if (normalized !== text) {
-                while (el.firstChild) {
-                    el.removeChild(el.firstChild);
->>>>>>> 1e5e45a8
                 }
                 lastIndex = end;
             }
@@ -491,12 +279,7 @@
             return;
         }
         pending = true;
-<<<<<<< HEAD
         restoreLiteralAcronyms(target);
-=======
-        restoreLiteralParens(target);
-        normalizeArithmatex(target);
->>>>>>> 1e5e45a8
         window.MathJax.typesetPromise([target]).then(function () {
             pending = false;
             if (needsTypeset) {
