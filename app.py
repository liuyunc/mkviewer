import io
import json
import os
import re
import tempfile
from collections import OrderedDict
from functools import lru_cache
from datetime import timedelta
from typing import Dict, List, Optional, Tuple
from urllib.parse import quote, urlencode

import gradio as gr
from markdown import markdown
from minio import Minio
from elasticsearch import Elasticsearch
from elasticsearch.exceptions import NotFoundError

try:
    from elastic_transport import Transport
except Exception:  # pragma: no cover - optional dependency guard
    Transport = None

try:
    import mammoth
except Exception:  # pragma: no cover - optional dependency guard
    mammoth = None

try:
    import textract
except Exception:  # pragma: no cover - optional dependency guard
    textract = None

# ==================== 环境变量 ====================
MINIO_ENDPOINTS = os.getenv("MINIO_ENDPOINTS", "10.20.41.24:9005,10.20.40.101:9005").split(",")
MINIO_SECURE = os.getenv("MINIO_SECURE", "false").strip().lower() == "true"
MINIO_ACCESS_KEY = os.getenv("MINIO_ACCESS_KEY", "")
MINIO_SECRET_KEY = os.getenv("MINIO_SECRET_KEY", "")
DOC_BUCKET = os.getenv("DOC_BUCKET", "bucket")
DOC_PREFIX = os.getenv("DOC_PREFIX", "")
IMAGE_PUBLIC_BASE = os.getenv("IMAGE_PUBLIC_BASE", "http://10.20.41.24:9005")
SITE_TITLE = os.getenv("SITE_TITLE", "通号院文档知识库")
BIND_HOST = os.getenv("BIND_HOST", "0.0.0.0")
BIND_PORT = int(os.getenv("BIND_PORT", "7861"))
ES_HOSTS = [h.strip() for h in os.getenv("ES_HOSTS", "http://localhost:9200").split(",") if h.strip()]
ES_INDEX = os.getenv("ES_INDEX", "mkviewer-docs")
ES_USERNAME = os.getenv("ES_USERNAME", "")
ES_PASSWORD = os.getenv("ES_PASSWORD", "")
ES_VERIFY_CERTS = os.getenv("ES_VERIFY_CERTS", "true").strip().lower() == "true"
ES_TIMEOUT = int(os.getenv("ES_TIMEOUT", "10"))
ES_COMPAT_VERSION = os.getenv("ES_COMPAT_VERSION", "8").strip()
if ES_COMPAT_VERSION not in {"7", "8"}:  # Elasticsearch 7.x only accepts compat 7 or 8 headers
    ES_COMPAT_VERSION = "8"
ES_MAX_ANALYZED_OFFSET = int(os.getenv("ES_MAX_ANALYZED_OFFSET", "999999"))
if ES_MAX_ANALYZED_OFFSET <= 0:
    ES_MAX_ANALYZED_OFFSET = 999999

ES_ENABLED = bool(ES_HOSTS)

# Inject MathJax once at the document head so the preview pane can render LaTeX
# fragments coming from Markdown/Word conversions.  A MutationObserver re-runs the
# typesetter whenever the preview HTML changes.
MATHJAX_HEAD = """
<script>
window.MathJax = window.MathJax || {
    tex: {inlineMath: [['$', '$'], ['\\(', '\\)']], displayMath: [['$$', '$$'], ['\\[', '\\]']]},
    svg: {fontCache: 'global'}
};
</script>
<script async src="https://cdn.jsdelivr.net/npm/mathjax@3/es5/tex-mml-chtml.js"></script>
<script>
(function setupMathJaxObserver() {
    const targetId = 'doc-html-view';
    const ensureObserver = () => {
        const target = document.getElementById(targetId);
        if (!target) {
            requestAnimationFrame(ensureObserver);
            return;
        }
        const trigger = () => {
            if (window.MathJax && window.MathJax.typesetPromise) {
                if (observer) {
                    observer.disconnect();
                }
                window.MathJax.typesetPromise([target]).catch(() => {}).finally(() => {
                    startWatching();
                });
            }
        };
        let observer;
        let scheduled = false;
        const schedule = () => {
            if (scheduled) {
                return;
            }
            scheduled = true;
            requestAnimationFrame(() => {
                scheduled = false;
                trigger();
            });
        };
        const startWatching = () => {
            if (observer) {
                observer.disconnect();
            }
            observer = new MutationObserver(() => schedule());
            observer.observe(target, {childList: true, subtree: true});
        };
        window._mkviewerTypeset = trigger;
        startWatching();
        trigger();
    };
    if (document.readyState === 'loading') {
        document.addEventListener('DOMContentLoaded', ensureObserver);
    } else {
        ensureObserver();
    }
})();
</script>
"""

MATHJAX_TRIGGER_SNIPPET = "<script>window._mkviewerTypeset && window._mkviewerTypeset();</script>"

# ==================== MinIO 连接 ====================
_client = None
_active_ep = None

def connect() -> Tuple[Minio, str]:
    global _client, _active_ep
    if _client is not None:
        return _client, _active_ep
    last = None
    for ep in [e.strip() for e in MINIO_ENDPOINTS if e.strip()]:
        try:
            c = Minio(ep, access_key=MINIO_ACCESS_KEY, secret_key=MINIO_SECRET_KEY, secure=MINIO_SECURE)
            c.list_buckets()
            _client, _active_ep = c, ep
            return c, ep
        except Exception as e:
            last = e
    raise RuntimeError(f"无法连接 MinIO：{MINIO_ENDPOINTS} 最后错误：{last}")

# ==================== Elasticsearch 连接 ====================
_es_client: Optional[Elasticsearch] = None


@lru_cache(maxsize=2)
def _compat_transport_class(compat_header: str):
    """Return a Transport subclass that enforces compatibility headers."""
    if Transport is None:  # pragma: no cover - optional dependency guard
        return None

    from inspect import signature, Parameter

    base_sig = signature(Transport.perform_request)
    base_params = base_sig.parameters
    accepts = set(base_params)
    has_var_kw = any(p.kind == Parameter.VAR_KEYWORD for p in base_params.values())

    param_key = None
    for candidate in ("params", "query_params", "query"):
        if candidate in accepts:
            param_key = candidate
            break

    body_key = None
    for candidate in ("body", "request_body"):
        if candidate in accepts:
            body_key = candidate
            break

    class _CompatTransport(Transport):
        def perform_request(self, method, path, params=None, headers=None, body=None, **kwargs):
            hdrs = dict(headers or {})
            # Always overwrite the negotiated compatibility headers because the
            # client populates them with its native major version ("=9") by
            # default, which Elasticsearch 7.x rejects.  Relying on
            # ``setdefault`` or only filling missing keys leaves the
            # incompatible version in place.
            hdrs["accept"] = compat_header
            hdrs["content-type"] = compat_header

            call_kwargs = dict(kwargs)
            request_path = path

            if params is not None:
                if param_key:
                    call_kwargs[param_key] = params
                elif has_var_kw:
                    call_kwargs["params"] = params
                elif params:  # fall back to encoding params into the path
                    query = urlencode(params, doseq=True)
                    sep = "&" if "?" in request_path else "?"
                    request_path = f"{request_path}{sep}{query}"

            if "headers" in accepts or has_var_kw:
                merged = dict(call_kwargs.get("headers", {}))
                merged.update(hdrs)
                call_kwargs["headers"] = merged
            elif hdrs and hdrs != call_kwargs.get("headers"):
                # If the transport truly lacks a headers argument we cannot
                # attach them dynamically, so raise a clear error.
                raise TypeError("Underlying transport does not accept 'headers'")

            if body is not None:
                if body_key:
                    call_kwargs[body_key] = body
                elif has_var_kw:
                    call_kwargs["body"] = body
                else:
                    raise TypeError("Underlying transport does not accept request bodies")

            return super().perform_request(method, request_path, **call_kwargs)

    return _CompatTransport


def es_connect() -> Elasticsearch:
    if not ES_ENABLED:
        raise RuntimeError("未配置 Elasticsearch 主机")
    global _es_client
    if _es_client is not None:
        return _es_client
    kwargs = {
        "hosts": ES_HOSTS,
        "verify_certs": ES_VERIFY_CERTS,
        "request_timeout": ES_TIMEOUT,
    }
    # The Elasticsearch server rejects requests whose Accept/Content-Type advertise
    # a future major version (e.g. "compatible-with=9") with HTTP 400.  Explicitly
    # pinning the compatibility headers avoids the "media_type_header_exception"
    # that surfaced when refreshing the tree view.
    compat_header = f"application/vnd.elasticsearch+json; compatible-with={ES_COMPAT_VERSION}"
    # Some helper APIs overwrite per-request headers, so wrap the transport to
    # guarantee that every call carries the compatibility header instead of the
    # client default (which advertised version 9 and triggered HTTP 400).
    compat_transport = _compat_transport_class(compat_header)
    if compat_transport is not None:
        kwargs["transport_class"] = compat_transport
    kwargs["headers"] = {
        "accept": compat_header,
        "content-type": compat_header,
    }
    if ES_USERNAME or ES_PASSWORD:
        kwargs["basic_auth"] = (ES_USERNAME, ES_PASSWORD)
    _es_client = Elasticsearch(**kwargs)
    ensure_es_index(_es_client)
    return _es_client


def ensure_es_index(es: Elasticsearch) -> None:
    if es.indices.exists(index=ES_INDEX):
        return
    es.indices.create(
        index=ES_INDEX,
        mappings={
            "properties": {
                "path": {"type": "keyword"},
                "title": {"type": "keyword"},
                "content": {"type": "text"},
                "etag": {"type": "keyword"},
                "ext": {"type": "keyword"},
            }
        },
    )


def _es_search_request(es: Elasticsearch, body: Dict, params: Optional[Dict] = None):
    """Execute a search request while preserving compatibility headers."""
    transport = getattr(es, "transport", None)
    if transport is None:  # pragma: no cover - defensive guard for unexpected clients
        raise RuntimeError("Elasticsearch 客户端缺少底层 transport")
<<<<<<< HEAD
    path = f"/{ES_INDEX}/_search"
    if params:
        query = urlencode(params, doseq=True)
        path = f"{path}?{query}"
    resp = transport.perform_request("POST", path, body=body)
    payload = getattr(resp, "body", resp)
    if isinstance(payload, (bytes, bytearray)):
        payload = json.loads(payload.decode("utf-8", errors="ignore"))
    return payload
=======
    resp = transport.perform_request(
        "POST",
        f"/{ES_INDEX}/_search",
        params=params,
        body=body,
    )
    return getattr(resp, "body", resp)
>>>>>>> 91bb0555

# ==================== 图片链接重写 ====================
IMG_EXTS = (".png", ".jpg", ".jpeg", ".gif", ".webp", ".svg", ".bmp")
# 支持的文档类型
SUPPORTED_EXTS = {
    ".md": "markdown",
    ".markdown": "markdown",
    ".docx": "docx",
    ".doc": "doc",
}
MARKDOWN_EXTS = (".md", ".markdown")
#IMG_EXTS 是一个包含常见图片文件扩展名的元组。它用于快速检查一个文件路径是否以这些扩展名结尾，以确定其是否为图片文件。
def _to_public_image_url(path: str) -> str:
    p = path.strip().lstrip("./").lstrip("/")
    parts = [quote(seg) for seg in p.split("/")]
    return IMAGE_PUBLIC_BASE.rstrip("/") + "/" + "/".join(parts)  

#.rstrip("/"): 移除 IMAGE_PUBLIC_BASE 末尾的 /，以避免出现双斜杠。
#path.strip(): 移除路径字符串开头和结尾的空白字符。
#.lstrip("./"): 移除字符串开头的 ./ 序列（如果存在）。
#.lstrip("/"): 移除字符串开头的 / 字符（如果存在）。
def rewrite_image_links(md_text: str) -> str:
    def repl_md(m):
        alt, url = m.group(1), m.group(2).strip()
        if re.match(r"^https?://", url):
            return m.group(0)
        lower = url.lower()
        if lower.endswith(IMG_EXTS) or any(lower.startswith(p) for p in ("images/","./images/","../images/")):
            return f"![{alt}]({_to_public_image_url(url)})"
        return m.group(0)

    md_text = re.sub(r"!\[([^\]]*)\]\(([^)]+)\)", repl_md, md_text)

    def repl_img(m):
        url = m.group(1).strip()
        if re.match(r"^https?://", url):
            return m.group(0)
        return m.group(0).replace(m.group(1), _to_public_image_url(url))

    md_text = re.sub(r"<img[^>]+src=\"([^\"]+)\"", repl_img, md_text, flags=re.IGNORECASE)
    md_text = re.sub(r"<img[^>]+src='([^']+)'", repl_img, md_text, flags=re.IGNORECASE)
    return md_text

# ==================== 文档转换辅助 ====================

def _docx_from_bytes(data: bytes) -> Tuple[str, str]:
    if mammoth is None:
        raise RuntimeError("未安装 mammoth，无法预览 DOCX 文档。")
    try:
        html_result = mammoth.convert_to_html(io.BytesIO(data))
        text_result = mammoth.extract_raw_text(io.BytesIO(data))
    except Exception as exc:  # pragma: no cover - 依赖第三方解析
        raise RuntimeError(f"DOCX 解析失败：{exc}") from exc
    text = text_result.value
    html = "<div class='docx-preview'>" + html_result.value + "</div>"
    return text, html

# ==================== 缓存（按 ETag） ====================
class LRU:
    def __init__(self, capacity: int = 512):
        self.cap = capacity
        self.od: OrderedDict[str, tuple] = OrderedDict()
    def get(self, k):
        if k in self.od:
            self.od.move_to_end(k)
            return self.od[k]
        return None
    def set(self, k, v):
        self.od[k] = v
        self.od.move_to_end(k)
        if len(self.od) > self.cap:
            self.od.popitem(last=False)
    def clear(self):
        self.od.clear()

DOC_CACHE = LRU(512)  # key -> (etag, doc_type, text, html)

TREE_DOCS: List[Dict[str, str]] = []

# ==================== 列表/读取 ====================

def list_documents() -> List[Dict[str, str]]:
    c, _ = connect()
    objs = c.list_objects(DOC_BUCKET, prefix=DOC_PREFIX or None, recursive=True)
    docs: List[Dict[str, str]] = []
    for o in objs:
        name = o.object_name
        ext = os.path.splitext(name)[1].lower()
        doc_type = SUPPORTED_EXTS.get(ext)
        if not doc_type:
            continue
        etag = getattr(o, "etag", None) or getattr(o, "_etag", None) or ""
        docs.append({"key": name, "etag": etag, "ext": ext, "doc_type": doc_type})
    docs.sort(key=lambda x: x["key"].lower())
    return docs


def _plain_text_html(text: str) -> str:
    if not text.strip():
        return "<div class='doc-preview'><em>文档为空</em></div>"
    esc = _esc(text)
    return "<div class='doc-preview'>" + esc.replace("\n", "<br>") + "</div>"


def get_document(key: str, known_etag: Optional[str] = None) -> Tuple[str, str, str, str]:
    """返回 (etag, doc_type, text, html)。"""
    c, _ = connect()
    ext = os.path.splitext(key)[1].lower()
    doc_type = SUPPORTED_EXTS.get(ext)
    if not doc_type:
        raise RuntimeError(f"不支持的文件类型：{ext}")
    if known_etag is None:
        stat = c.stat_object(DOC_BUCKET, key)
        etag = getattr(stat, "etag", None) or getattr(stat, "_etag", None) or ""
    else:
        etag = known_etag
    cached = DOC_CACHE.get(key)
    if cached and cached[0] == etag:
        return cached
    resp = c.get_object(DOC_BUCKET, key)
    data = resp.read()
    resp.close(); resp.release_conn()

    if doc_type == "markdown":
        text = data.decode("utf-8", errors="ignore")
        text2 = rewrite_image_links(text)
        rendered = markdown(text2, extensions=["fenced_code", "tables", "codehilite"])
        html = "<div class='markdown-body'>" + rendered + "</div>"
    elif doc_type == "docx":
        text, html = _docx_from_bytes(data)
    elif doc_type == "doc":
        converted = False
        if data.startswith(b"PK"):
            try:
                text, html = _docx_from_bytes(data)
                converted = True
            except Exception:
                # 如果伪装成 DOCX 的 DOC 解析失败，继续尝试传统流程
                pass
        if not converted:
            if textract is None:
                raise RuntimeError("未安装 textract 或其依赖，无法预览 DOC 文档。")
            try:
                with tempfile.NamedTemporaryFile(suffix=".doc", delete=False) as tmp:
                    tmp.write(data)
                    tmp.flush()
                    tmp_name = tmp.name
                try:
                    text_bytes = textract.process(tmp_name)
                finally:
                    if os.path.exists(tmp_name):
                        os.unlink(tmp_name)
            except Exception as exc:  # pragma: no cover - 转换错误主要依赖外部库
                raise RuntimeError(f"DOC 解析失败：{exc}") from exc
            text = text_bytes.decode("utf-8", errors="ignore")
            html = _plain_text_html(text)
    else:  # pragma: no cover - 理论上不会走到
        raise RuntimeError(f"未知文档类型：{doc_type}")

    html_with_mathjax = html + MATHJAX_TRIGGER_SNIPPET
    DOC_CACHE.set(key, (etag, doc_type, text, html_with_mathjax))
    return etag, doc_type, text, html_with_mathjax

# ==================== 目录树 ====================

def build_tree(files: List[str], base_prefix: str = "") -> Dict:
    tree: Dict = {}
    for key in files:
        rel = key[len(base_prefix):] if base_prefix and key.startswith(base_prefix) else key
        parts = [p for p in rel.split("/") if p]
        cur = tree
        for i, p in enumerate(parts):
            if i == len(parts) - 1:
                cur.setdefault("__files__", []).append(key)
            else:
                cur = cur.setdefault(p, {})
    return tree


def _esc(t: str) -> str:
    return t.replace("&", "&amp;").replace("<", "&lt;").replace(">", "&gt;")


def _file_icon(name: str) -> str:
    ext = os.path.splitext(name)[1].lower()
    if ext in (".doc", ".docx"):
        return "📄"
    return "📝"


def render_tree_html(tree: Dict, expand_all: bool = True) -> str:
    html: List[str] = []
    open_attr = " open" if expand_all else ""
    def rec(node: Dict):
        dirs = sorted([k for k in node.keys() if k != "__files__"], key=str.lower)
        for d in dirs:
            html.append(f"<details{open_attr}><summary>📁 {_esc(d)}</summary>")
            rec(node[d])
            html.append("</details>")
        for key in sorted(node.get("__files__", []), key=str.lower):
            name = key.split("/")[-1]
            link = "?" + urlencode({"key": key})
            html.append(f"<div class='file'>{_file_icon(name)} <a href='{link}'>{_esc(name)}</a></div>")
    rec(tree)
    return "".join(html) if html else "<em>没有找到可预览的文档</em>"


def sync_elasticsearch(docs: List[Dict[str, str]], force: bool = False) -> str:
    if not ES_ENABLED:
        return "<em>未启用 Elasticsearch，跳过索引同步</em>"
    if not docs:
        return "<em>索引同步完成：无可用文档</em>"
    try:
        es = es_connect()
    except Exception as exc:  # pragma: no cover - 运行时依赖外部服务
        return f"<em>索引同步失败：{_esc(str(exc))}</em>"

    try:
        existing_resp = _es_search_request(
            es,
            {
                "size": 10000,
                "query": {"match_all": {}},
                "_source": ["etag"],
            },
        )
        existing_map = {hit["_id"]: hit["_source"].get("etag", "") for hit in existing_resp.get("hits", {}).get("hits", [])}
    except NotFoundError:
        existing_map = {}
    except Exception as exc:  # pragma: no cover - 运行时依赖外部服务
        return f"<em>读取索引失败：{_esc(str(exc))}</em>"

    doc_keys = {d["key"] for d in docs}
    removed = 0
    for stale_id in [k for k in existing_map.keys() if k not in doc_keys]:
        try:
            es.options(ignore_status=[404]).delete(index=ES_INDEX, id=stale_id)
            removed += 1
        except Exception:
            pass

    updated = 0
    errors: List[str] = []
    for doc in docs:
        key = doc["key"]
        etag_hint = doc.get("etag")
        if not force and existing_map.get(key) == etag_hint:
            continue
        try:
            etag, doc_type, text, _ = get_document(key, known_etag=etag_hint)
        except Exception as exc:
            errors.append(f"{key}: {exc}")
            continue
        if not text.strip():
            continue
        body = {
            "path": key,
            "title": key.split("/")[-1],
            "content": text,
            "etag": etag,
            "ext": doc_type,
        }
        try:
            es.index(index=ES_INDEX, id=key, document=body)
            updated += 1
        except Exception as exc:  # pragma: no cover - 运行时依赖外部服务
            errors.append(f"{key}: {exc}")
    if updated or removed:
        try:
            es.indices.refresh(index=ES_INDEX)
        except Exception:
            pass
    msg = f"索引同步完成：更新 {updated} 项，移除 {removed} 项"
    if errors:
        escaped = ", ".join(_esc(e) for e in errors[:5])
        more = "" if len(errors) <= 5 else f" 等 {len(errors)} 项"
        msg += f"<br><small>部分文档未入索引：{escaped}{more}</small>"
    return msg

GLOBAL_CSS = """
<style>
:root {
    --brand-primary:#1f6feb;
    --brand-primary-light:#4c8dff;
    --brand-bg:#f4f7ff;
    --brand-card:#ffffff;
    --brand-text:#1f2933;
    --brand-muted:#5f6c7d;
    --brand-border:rgba(31,111,235,0.18);
    --brand-shadow:0 16px 40px rgba(31,111,235,0.12);
}
body, body * {
    font-family:"PingFang SC","Microsoft YaHei","Source Han Sans SC","Helvetica Neue",Arial,sans-serif !important;
    color:var(--brand-text);
}
body { background:var(--brand-bg); }
.gradio-container { background:transparent !important; }
.gradio-container .prose h1,
.gradio-container .prose h2,
.gradio-container .prose h3 {
    color:var(--brand-text);
    font-weight:600;
}
.gradio-container .prose a { color:var(--brand-primary); }
.gradio-container .prose code { font-family:"Fira Code","JetBrains Mono","SFMono-Regular",Consolas,monospace; }
.gradio-container button {
    border-radius:999px !important;
    font-weight:600;
}
.gradio-container button.primary,
.gradio-container button[aria-label="搜索"],
.gradio-container button[aria-label="刷新树"] {
    background:linear-gradient(135deg,var(--brand-primary),var(--brand-primary-light));
    border:none;
}
.gradio-container button.primary:hover,
.gradio-container button[aria-label="搜索"]:hover,
.gradio-container button[aria-label="刷新树"]:hover {
    filter:brightness(1.05);
}
.gradio-container .block.padded {
    background:var(--brand-card);
    border-radius:18px;
    border:1px solid var(--brand-border);
    box-shadow:var(--brand-shadow);
}
.mkv-header {
    padding:18px 22px;
    margin-bottom:12px;
    background:var(--brand-card);
    border-radius:20px;
    border:1px solid var(--brand-border);
    box-shadow:var(--brand-shadow);
}
.mkv-header h1 {
    font-size:1.6rem;
    margin-bottom:.2rem;
}
.mkv-header p {
    margin:0;
    color:var(--brand-muted);
}
.controls {
    display:flex;
    gap:10px;
    flex-wrap:wrap;
}
.controls .gr-button {
    min-width:96px;
}
.status-bar {
    margin:8px 0 6px;
    color:var(--brand-muted);
    font-size:.92rem;
}
.status-bar em {
    color:var(--brand-muted);
}
.sidebar {
    position:sticky;
    top:8px;
    max-height:82vh;
    overflow:auto;
    padding:14px 16px;
    background:linear-gradient(180deg,rgba(76,141,255,0.12),rgba(255,255,255,0.9));
    border:1px solid var(--brand-border);
    border-radius:18px;
    box-shadow:var(--brand-shadow);
}
.sidebar::-webkit-scrollbar {
    width:8px;
}
.sidebar::-webkit-scrollbar-thumb {
    background:rgba(31,111,235,0.28);
    border-radius:10px;
}
.sidebar details { margin-left:.4rem; }
.sidebar summary {
    cursor:pointer;
    padding:4px 8px;
    border-radius:10px;
    color:var(--brand-muted);
}
.sidebar summary:hover {
    background:rgba(31,111,235,0.12);
    color:var(--brand-primary);
}
.file {
    padding:4px 8px;
    border-radius:8px;
    color:var(--brand-text);
}
.file:hover {
    background:rgba(31,111,235,0.12);
}
.file a {
    color:var(--brand-primary);
    text-decoration:none;
    font-weight:500;
}
.file a:hover {
    text-decoration:underline;
}
.badge {
    font-size:.82rem;
    color:var(--brand-muted);
}
.search-panel {
    padding:12px 16px;
    background:var(--brand-card);
    border-radius:16px;
    border:1px solid var(--brand-border);
    box-shadow:var(--brand-shadow);
}
.search-panel mark {
    background:rgba(31,111,235,0.2);
    color:var(--brand-text);
    border-radius:4px;
    padding:0 2px;
}
.search-snippet {
    margin-left:1.2rem;
    color:#374151;
    font-size:.92rem;
}
.search-snippet mark {
    background:rgba(31,111,235,0.2);
    color:var(--brand-text);
    border-radius:4px;
    padding:0 2px;
}
.gradio-container .tab-nav button {
    font-weight:600;
}
.gradio-container .tab-nav button[aria-selected="true"] {
    color:var(--brand-primary);
}
.doc-preview,
.docx-preview {
    margin-top:.6rem;
    padding:14px 18px;
    background:var(--brand-card);
    border-radius:18px;
    border:1px solid var(--brand-border);
    box-shadow:var(--brand-shadow);
    line-height:1.62;
}
.doc-preview {
    white-space:pre-wrap;
}
.docx-preview p {
    margin:0 0 .8em 0;
}
.doc-error {
    margin-top:.6rem;
    padding:12px 16px;
    border-radius:12px;
    background:rgba(239,68,68,0.12);
    color:#b91c1c;
    border:1px solid rgba(239,68,68,0.35);
}
</style>
"""

TREE_CSS = """
<style>
.markdown-body table {
    border-collapse:collapse;
    width:100%;
}
.markdown-body th,
.markdown-body td {
    border:1px solid rgba(31,111,235,0.12);
    padding:6px 10px;
}
.markdown-body blockquote {
    border-left:4px solid rgba(31,111,235,0.25);
    margin-left:0;
    padding-left:12px;
    color:var(--brand-muted);
}
</style>
"""

# ==================== 全文搜索 ====================

def make_snippet(text: str, q: str, width: int = 60) -> str:
    t = text
    ql = q.lower()
    tl = t.lower()
    pos = tl.find(ql)
    if pos < 0:
        return _esc(t[:width*2] + ("…" if len(t) > width*2 else ""))
    a = max(0, pos - width)
    b = min(len(t), pos + len(q) + width)
    snippet = t[a:b]
    # 简单高亮（大小写不敏感）
    snippet_html = _esc(snippet)
    pat = re.compile(re.escape(q), re.IGNORECASE)
    snippet_html = pat.sub(lambda m: f"<mark>{_esc(m.group(0))}</mark>", snippet_html)
    return ("…" if a>0 else "") + snippet_html + ("…" if b<len(t) else "")


def fulltext_search(query: str) -> str:
    query = (query or "").strip()
    if not query:
        return "<em>请输入关键字</em>"
    if not ES_ENABLED:
        return "<em>未配置 Elasticsearch，无法执行全文检索</em>"
    try:
        es = es_connect()
    except Exception as exc:  # pragma: no cover - 运行时依赖外部服务
        return f"<em>搜索服务不可用：{_esc(str(exc))}</em>"
    try:
        resp = _es_search_request(
            es,
            {
                "size": 200,
                "query": {"multi_match": {"query": query, "fields": ["content"]}},
                "highlight": {
                    "pre_tags": ["<mark>"],
                    "post_tags": ["</mark>"],
                    "fields": {"content": {"fragment_size": 120, "number_of_fragments": 3}},
                },
            },
            params={"max_analyzed_offset": ES_MAX_ANALYZED_OFFSET},
        )
        search_params = {"max_analyzed_offset": ES_MAX_ANALYZED_OFFSET}
        options = getattr(es, "options", None)
        if callable(options):
            # Elasticsearch's typed client changed the keyword used for query
            # parameters (``query_params`` vs ``params``) between releases.  We
            # inspect the bound ``options`` signature so we only forward
            # supported keywords, falling back to the legacy ``params`` map on
            # clients that lack ``options`` entirely.
            options_kwargs = None
            options_client = None
            try:
                from inspect import Parameter, signature

                sig = signature(options)
            except (TypeError, ValueError):  # pragma: no cover - some callables lack signatures
                sig = None
            if sig is not None:
                params = sig.parameters
                has_var_kw = any(p.kind == Parameter.VAR_KEYWORD for p in params.values())
                for candidate in ("query_params", "params"):
                    if candidate in params:
                        options_kwargs = {candidate: search_params}
                        break
                if options_kwargs is None and has_var_kw:
                    options_kwargs = {"query_params": search_params}
            if options_kwargs is None:
                for candidate in ("query_params", "params"):
                    try:
                        options_client = options(**{candidate: search_params})
                        break
                    except TypeError:
                        options_client = None
            else:
                try:
                    options_client = options(**options_kwargs)
                except TypeError:
                    options_client = None
            if options_client is not None:
                resp = options_client.search(**search_kwargs)
            else:
                resp = es.search(params=search_params, **search_kwargs)
        else:
            resp = es.search(params=search_params, **search_kwargs)
    except NotFoundError:
        return "<em>索引尚未建立，请先同步文档</em>"
    except Exception as exc:  # pragma: no cover - 运行时依赖外部服务
        return f"<em>检索失败：{_esc(str(exc))}</em>"
    hits = resp.get("hits", {}).get("hits", [])
    if not hits:
        return "<em>未找到匹配内容</em>"
    rows: List[str] = []
    for hit in hits:
        key = hit.get("_id") or ""
        title = key.split("/")[-1] if key else "未知文件"
        highlights = hit.get("highlight", {}).get("content", [])
        if highlights:
            snippet = "<br>".join(highlights)
        else:
            src = hit.get("_source", {})
            snippet = make_snippet(src.get("content", ""), query)
        score = hit.get("_score", 0.0)
        icon = _file_icon(key or title)
        rows.append(
            f"<div>{icon} <a href='?{urlencode({'key': key})}'>{_esc(title)}</a> "
            f"<span class='badge'>(相关度 {score:.2f})</span><br>"
            f"<div class='search-snippet'>{snippet}</div></div>"
        )
    return "".join(rows)

# ==================== 预签名下载链接 ====================

def download_link_html(key: str) -> str:
    c, ep = connect()
    url = c.presigned_get_object(DOC_BUCKET, key, expires=timedelta(hours=6))
    esc = _esc(url)
    return f"<div style='margin:8px 0;'>🔗 <a href='{esc}' target='_blank' rel='noopener'>下载当前文件（有效 6 小时）</a><br><small>或复制：<code>{esc}</code></small></div>"

# ==================== Gradio UI ====================

def ui_app():
    with gr.Blocks(
        title=SITE_TITLE,
        theme=gr.themes.Soft(primary_hue="blue", neutral_hue="slate"),
        head=MATHJAX_HEAD,
    ) as demo:
        gr.HTML(GLOBAL_CSS + TREE_CSS)
        gr.HTML(
            f"<div class='mkv-header'><h1>{_esc(SITE_TITLE)}</h1>"
            f"<p>Endpoint：<strong>{_esc(', '.join(MINIO_ENDPOINTS))}</strong> · 文档桶：<strong>{_esc(DOC_BUCKET)}</strong> · 前缀：<strong>{_esc(DOC_PREFIX or '/')}</strong></p></div>"
        )
        with gr.Row():
            with gr.Column(scale=1, min_width=340):
                gr.Markdown("### 📁 文档目录")
                with gr.Row(elem_classes=["controls"]):
                    btn_refresh = gr.Button("刷新树", variant="secondary")
                    btn_expand = gr.Button("展开全部")
                    btn_collapse = gr.Button("折叠全部")
                    btn_clear = gr.Button("清空缓存")
                    btn_reindex = gr.Button("重建索引", variant="secondary")
                status_bar = gr.HTML("", elem_classes=["status-bar"])
                q = gr.Textbox(label="全文搜索", placeholder="输入关键字… 然后回车或点搜索")
                btn_search = gr.Button("搜索")
                tree_html = gr.HTML("<em>加载中…</em>", elem_classes=["sidebar"])
            with gr.Column(scale=4):
                with gr.Tabs(selected="preview", elem_id="content-tabs") as content_tabs:
                    with gr.TabItem("预览", id="preview"):
                        dl_html = gr.HTML("")
                        html_view = gr.HTML("<em>请选择左侧文件…</em>", elem_id="doc-html-view")
                    with gr.TabItem("文本内容", id="source"):
                        md_view = gr.Textbox(lines=26, interactive=False, label="提取的纯文本")
                    with gr.TabItem("全文搜索", id="search"):
                        search_out = gr.HTML("<em>在左侧输入关键词后点击“搜索”（由 Elasticsearch 提供支持）</em>", elem_classes=["search-panel"])

        # 内部状态：是否展开全部
        expand_state = gr.State(True)

        def _refresh_tree(expand_all: bool):
            global TREE_DOCS
            docs = list_documents()
            TREE_DOCS = docs
            base = DOC_PREFIX.rstrip("/") + "/" if DOC_PREFIX else ""
            tree = build_tree([d["key"] for d in docs], base_prefix=base)
            status = sync_elasticsearch(docs)
            return render_tree_html(tree, expand_all), status

        def _render_cached_tree(expand_all: bool):
            global TREE_DOCS
            if not TREE_DOCS:
                return _refresh_tree(expand_all)
            base = DOC_PREFIX.rstrip("/") + "/" if DOC_PREFIX else ""
            tree = build_tree([d["key"] for d in TREE_DOCS], base_prefix=base)
            return render_tree_html(tree, expand_all), gr.update()

        def _render_from_key(key: str | None):
            if not key:
                return "", "<em>未选择文件</em>", ""
            try:
                _, doc_type, text, html = get_document(key)
            except Exception as exc:
                msg = _esc(str(exc))
                return download_link_html(key), f"<div class='doc-error'>{msg}</div>", msg
            return download_link_html(key), html, text

        def _search(query: str):
            return fulltext_search(query)

        def _clear_cache():
            n = len(DOC_CACHE.od)
            DOC_CACHE.clear()
            return f"<em>已清空文档缓存（{n} 项）</em>"

        def _force_reindex():
            global TREE_DOCS
            if not TREE_DOCS:
                TREE_DOCS = list_documents()
            return sync_elasticsearch(TREE_DOCS, force=True)

        def _activate_search_tab():
            return gr.Tabs.update(selected="search")

        # 事件绑定
        demo.load(lambda: _refresh_tree(True), outputs=[tree_html, status_bar])
        btn_refresh.click(_refresh_tree, inputs=expand_state, outputs=[tree_html, status_bar])
        btn_expand.click(lambda: True, None, expand_state).then(_render_cached_tree, inputs=expand_state, outputs=[tree_html, status_bar])
        btn_collapse.click(lambda: False, None, expand_state).then(_render_cached_tree, inputs=expand_state, outputs=[tree_html, status_bar])
        btn_clear.click(_clear_cache, outputs=status_bar)
        btn_reindex.click(_force_reindex, outputs=status_bar)

        q.submit(_search, inputs=q, outputs=search_out).then(_activate_search_tab, outputs=content_tabs)
        btn_search.click(_search, inputs=q, outputs=search_out).then(_activate_search_tab, outputs=content_tabs)

        # 解析 URL 参数中的 key 并渲染
        def on_load_with_req(request: gr.Request):
            key = request.query_params.get("key") if request and request.query_params else None
            return _render_from_key(key)

        demo.load(on_load_with_req, outputs=[dl_html, html_view, md_view])
    return demo

if __name__ == "__main__":
    app = ui_app()
    app.queue().launch(server_name=BIND_HOST, server_port=BIND_PORT, show_api=False)<|MERGE_RESOLUTION|>--- conflicted
+++ resolved
@@ -269,7 +269,6 @@
     transport = getattr(es, "transport", None)
     if transport is None:  # pragma: no cover - defensive guard for unexpected clients
         raise RuntimeError("Elasticsearch 客户端缺少底层 transport")
-<<<<<<< HEAD
     path = f"/{ES_INDEX}/_search"
     if params:
         query = urlencode(params, doseq=True)
@@ -279,15 +278,6 @@
     if isinstance(payload, (bytes, bytearray)):
         payload = json.loads(payload.decode("utf-8", errors="ignore"))
     return payload
-=======
-    resp = transport.perform_request(
-        "POST",
-        f"/{ES_INDEX}/_search",
-        params=params,
-        body=body,
-    )
-    return getattr(resp, "body", resp)
->>>>>>> 91bb0555
 
 # ==================== 图片链接重写 ====================
 IMG_EXTS = (".png", ".jpg", ".jpeg", ".gif", ".webp", ".svg", ".bmp")
