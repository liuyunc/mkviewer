import io
import json
import os
import re
import tempfile
from collections import OrderedDict
from functools import lru_cache
from datetime import timedelta
from typing import Dict, List, Optional, Tuple
from urllib.parse import quote, urlencode
import urllib.error
import urllib.request

import gradio as gr
from markdown import Markdown
from minio import Minio
from elasticsearch import Elasticsearch
from elasticsearch.exceptions import NotFoundError
from fastapi.responses import JSONResponse

try:
    from elastic_transport import Transport
except Exception:  # pragma: no cover - optional dependency guard
    Transport = None

try:
    import mammoth
except Exception:  # pragma: no cover - optional dependency guard
    mammoth = None

try:
    import textract
    try:
        from textract.exceptions import ShellError as TextractShellError  # type: ignore
    except Exception:  # pragma: no cover - optional dependency guard
        TextractShellError = Exception
except Exception:  # pragma: no cover - optional dependency guard
    textract = None
    TextractShellError = Exception

# ==================== 环境变量 ====================
MINIO_ENDPOINTS = os.getenv("MINIO_ENDPOINTS", "10.20.41.24:9005,10.20.40.101:9005").split(",")
MINIO_SECURE = os.getenv("MINIO_SECURE", "false").strip().lower() == "true"
MINIO_ACCESS_KEY = os.getenv("MINIO_ACCESS_KEY", "")
MINIO_SECRET_KEY = os.getenv("MINIO_SECRET_KEY", "")
DOC_BUCKET = os.getenv("DOC_BUCKET", "bucket")
DOC_PREFIX = os.getenv("DOC_PREFIX", "")
IMAGE_PUBLIC_BASE = os.getenv("IMAGE_PUBLIC_BASE", "http://10.20.41.24:9005")
SITE_TITLE = os.getenv("SITE_TITLE", "通号院文档知识库")
BIND_HOST = os.getenv("BIND_HOST", "0.0.0.0")
BIND_PORT = int(os.getenv("BIND_PORT", "7861"))
MATHJAX_JS_URL = os.getenv(
    "MATHJAX_JS_URL",
    "http://10.20.41.24:9005/cdn/mathjax@3/es5/tex-mml-chtml.js",
)
ENABLE_GRADIO_QUEUE = os.getenv("ENABLE_GRADIO_QUEUE", "false").strip().lower() == "true"
ES_HOSTS = [h.strip() for h in os.getenv("ES_HOSTS", "http://localhost:9200").split(",") if h.strip()]
ES_INDEX = os.getenv("ES_INDEX", "mkviewer-docs")
ES_USERNAME = os.getenv("ES_USERNAME", "")
ES_PASSWORD = os.getenv("ES_PASSWORD", "")
ES_VERIFY_CERTS = os.getenv("ES_VERIFY_CERTS", "true").strip().lower() == "true"
ES_TIMEOUT = int(os.getenv("ES_TIMEOUT", "10"))
ES_COMPAT_VERSION = os.getenv("ES_COMPAT_VERSION", "8").strip()
if ES_COMPAT_VERSION not in {"7", "8"}:  # Elasticsearch 7.x only accepts compat 7 or 8 headers
    ES_COMPAT_VERSION = "8"
ES_MAX_ANALYZED_OFFSET = int(os.getenv("ES_MAX_ANALYZED_OFFSET", "999999"))
if ES_MAX_ANALYZED_OFFSET <= 0:
    ES_MAX_ANALYZED_OFFSET = 999999

ES_ENABLED = bool(ES_HOSTS)

# Inject MathJax with a focused bootstrap that waits for the library to finish
# loading before typesetting and observes preview updates so formulas refresh
# whenever the rendered document changes.
_MATHJAX_HEAD_TEMPLATE = """
<script>
(function () {
    var SCRIPT_ID = 'mkv-mathjax-script';
    var PREVIEW_ID = 'doc-html-view';
    var SRC = '__MATHJAX_SRC__';
    var observer = null;
    var observedHost = null;
    var mathReady = false;
    var pending = false;
    var needsTypeset = true;
    var hostRetryTimer = null;

    function scheduleHostCheck() {
        if (hostRetryTimer !== null) {
            return;
<<<<<<< HEAD
        }
        hostRetryTimer = setTimeout(function () {
            hostRetryTimer = null;
            ensureObserver();
        }, 120);
    }

    function ensurePair(pairs, left, right, prepend) {
        for (var i = 0; i < pairs.length; i++) {
            if (pairs[i][0] === left && pairs[i][1] === right) {
                return pairs;
            }
        }
        if (prepend) {
            pairs.unshift([left, right]);
        } else {
            pairs.push([left, right]);
        }
        return pairs;
    }

    function configure(win) {
        if (!win) {
            return;
        }
        var cfg = win.MathJax = win.MathJax || {};
        var tex = cfg.tex = cfg.tex || {};
        var inlinePairs = tex.inlineMath ? tex.inlineMath.slice() : [];
        var displayPairs = tex.displayMath ? tex.displayMath.slice() : [];
        inlinePairs = ensurePair(inlinePairs, '$', '$', true);
        inlinePairs = ensurePair(inlinePairs, '\(', '\)', false);
        displayPairs = ensurePair(displayPairs, '$$', '$$', true);
        displayPairs = ensurePair(displayPairs, '\[', '\]', false);
        tex.inlineMath = inlinePairs;
        tex.displayMath = displayPairs;
        tex.processEscapes = true;
        tex.processEnvironments = true;
        var options = cfg.options = cfg.options || {};
        if (!options.ignoreHtmlClass) {
            options.ignoreHtmlClass = 'tex2jax_ignore';
        } else if (options.ignoreHtmlClass.indexOf('tex2jax_ignore') === -1) {
            options.ignoreHtmlClass += '|tex2jax_ignore';
        }
        var processClass = options.processHtmlClass || '';
        var requiredClasses = ['doc-preview', 'doc-preview-inner', 'docx-preview', 'arithmatex'];
        if (processClass) {
            var seen = processClass.split('|');
            for (var i = 0; i < requiredClasses.length; i++) {
                if (seen.indexOf(requiredClasses[i]) === -1) {
                    seen.push(requiredClasses[i]);
                }
            }
            processClass = seen.join('|');
        } else {
            processClass = requiredClasses.join('|');
        }
        options.processHtmlClass = processClass;
        if (!options.skipHtmlTags) {
            options.skipHtmlTags = ['script', 'noscript', 'style', 'textarea', 'pre', 'code'];
        }
        var startup = cfg.startup = cfg.startup || {};
        startup.typeset = false;
    }

    function normalizeArithmatex(root) {
        if (!root || !root.querySelectorAll) {
            return;
        }
        var nodes = root.querySelectorAll('.arithmatex');
        if (!nodes || !nodes.length) {
            return;
        }
        for (var i = 0; i < nodes.length; i++) {
            var el = nodes[i];
            var text = el.textContent;
            if (!text) {
                continue;
            }
            var normalized = text
                .replace(/\\\\\(/g, '\\(')
                .replace(/\\\\\)/g, '\\)')
                .replace(/\\\\\[/g, '\\[')
                .replace(/\\\\\]/g, '\\]');
            if (normalized !== text) {
                while (el.firstChild) {
                    el.removeChild(el.firstChild);
                }
                el.appendChild(document.createTextNode(normalized));
            }
        }
=======
        }
        hostRetryTimer = setTimeout(function () {
            hostRetryTimer = null;
            ensureObserver();
        }, 120);
    }

    function ensurePair(pairs, left, right, prepend) {
        for (var i = 0; i < pairs.length; i++) {
            if (pairs[i][0] === left && pairs[i][1] === right) {
                return pairs;
            }
        }
        if (prepend) {
            pairs.unshift([left, right]);
        } else {
            pairs.push([left, right]);
        }
        return pairs;
    }

    function configure(win) {
        if (!win) {
            return;
        }
        var cfg = win.MathJax = win.MathJax || {};
        var tex = cfg.tex = cfg.tex || {};
        var inlinePairs = tex.inlineMath ? tex.inlineMath.slice() : [];
        var displayPairs = tex.displayMath ? tex.displayMath.slice() : [];
        inlinePairs = ensurePair(inlinePairs, '$', '$', true);
        inlinePairs = ensurePair(inlinePairs, '\(', '\)', false);
        displayPairs = ensurePair(displayPairs, '$$', '$$', true);
        displayPairs = ensurePair(displayPairs, '\[', '\]', false);
        tex.inlineMath = inlinePairs;
        tex.displayMath = displayPairs;
        tex.processEscapes = true;
        tex.processEnvironments = true;
        var options = cfg.options = cfg.options || {};
        if (!options.ignoreHtmlClass) {
            options.ignoreHtmlClass = 'tex2jax_ignore';
        } else if (options.ignoreHtmlClass.indexOf('tex2jax_ignore') === -1) {
            options.ignoreHtmlClass += '|tex2jax_ignore';
        }
        var processClass = options.processHtmlClass || '';
        var requiredClasses = ['doc-preview', 'doc-preview-inner', 'docx-preview', 'arithmatex'];
        if (processClass) {
            var seen = processClass.split('|');
            for (var i = 0; i < requiredClasses.length; i++) {
                if (seen.indexOf(requiredClasses[i]) === -1) {
                    seen.push(requiredClasses[i]);
                }
            }
            processClass = seen.join('|');
        } else {
            processClass = requiredClasses.join('|');
        }
        options.processHtmlClass = processClass;
        if (!options.skipHtmlTags) {
            options.skipHtmlTags = ['script', 'noscript', 'style', 'textarea', 'pre', 'code'];
        }
        var startup = cfg.startup = cfg.startup || {};
        startup.typeset = false;
>>>>>>> fe9c3a8e
    }

    function requestTypeset(host) {
        var target = host || document.getElementById(PREVIEW_ID);
        if (!target || (typeof target.isConnected === 'boolean' && !target.isConnected)) {
            needsTypeset = true;
            scheduleHostCheck();
            return;
        }
        if (observedHost !== target) {
            ensureObserver(target);
        }
        if (!mathReady || !(window.MathJax && window.MathJax.typesetPromise)) {
            needsTypeset = true;
            return;
<<<<<<< HEAD
        }
        needsTypeset = false;
        if (pending) {
            return;
        }
        pending = true;
        normalizeArithmatex(target);
=======
        }
        needsTypeset = false;
        if (pending) {
            return;
        }
        pending = true;
>>>>>>> fe9c3a8e
        window.MathJax.typesetPromise([target]).then(function () {
            pending = false;
            if (needsTypeset) {
                requestTypeset(target);
            }
        }, function (err) {
            pending = false;
            console.error('[mkviewer] MathJax 渲染失败', err);
            if (needsTypeset) {
                requestTypeset(target);
            }
        });
    }

    function observe(host) {
        if (!window.MutationObserver || !host) {
            return;
        }
        if (observer) {
            observer.disconnect();
        }
        observer = new MutationObserver(function (mutations) {
            for (var i = 0; i < mutations.length; i++) {
                var type = mutations[i].type;
                if (type === 'childList' || type === 'characterData') {
                    needsTypeset = true;
                    requestTypeset(host);
                    break;
                }
            }
        });
        observer.observe(host, {childList: true, subtree: true, characterData: true});
        observedHost = host;
    }

    function ensureObserver(target) {
        var host = target || document.getElementById(PREVIEW_ID);
        if (!host || (typeof host.isConnected === 'boolean' && !host.isConnected)) {
            observedHost = null;
            if (observer) {
                observer.disconnect();
                observer = null;
            }
            scheduleHostCheck();
            return;
        }
        if (observedHost !== host) {
            observe(host);
        }
        if (needsTypeset) {
            requestTypeset(host);
        }
    }

    function onStartup() {
        mathReady = true;
        if (needsTypeset) {
            requestTypeset();
        }
    }

    function whenMathJaxReady() {
        if (window.MathJax && window.MathJax.startup && window.MathJax.startup.promise) {
            window.MathJax.startup.promise.then(function () {
                onStartup();
            }).catch(function (err) {
                console.error('[mkviewer] MathJax 启动失败', err);
            });
        } else if (window.MathJax && window.MathJax.typesetPromise) {
            onStartup();
        }
    }

    function loadScript(doc) {
        if (!doc) {
            return;
        }
        var existing = doc.getElementById(SCRIPT_ID);
        if (existing) {
            whenMathJaxReady();
            return;
        }
        var head = doc.head || doc.getElementsByTagName('head')[0] || doc.documentElement;
        if (!head) {
            console.error('[mkviewer] 找不到 <head> 元素，无法加载 MathJax');
            return;
        }
        var script = doc.createElement('script');
        script.id = SCRIPT_ID;
        script.src = SRC;
        script.async = true;
        script.addEventListener('error', function (err) {
            console.error('[mkviewer] MathJax 脚本加载失败', err);
        });
        script.addEventListener('load', function () {
            whenMathJaxReady();
        });
        head.appendChild(script);
    }

    function init() {
        configure(window);
        ensureObserver();
        loadScript(document);
    }

    if (document.readyState === 'loading') {
        document.addEventListener('DOMContentLoaded', init);
    } else {
        init();
    }

    setInterval(ensureObserver, 2000);
})();
</script>
"""


MATHJAX_HEAD = _MATHJAX_HEAD_TEMPLATE.replace("__MATHJAX_SRC__", MATHJAX_JS_URL)

LAYOUT_FALLBACK_HEAD = """
<style>
/* Minimal layout helpers that load with the page head to avoid flash-of-column
   issues when the main stylesheet is still downloading. */
body {
    margin: 0;
    font-family: "PingFang SC","Microsoft YaHei","Source Han Sans SC","Helvetica Neue",Arial,sans-serif;
}
.gradio-container {
    max-width: 1880px;
    width: 100%;
    margin: 0 auto;
    padding: 16px 16px 40px;
}
.gradio-container .gr-row {
    display: flex;
    flex-direction: row !important;
    flex-wrap: wrap;
    align-items: flex-start;
    gap: 20px;
}
#layout-main {
    flex-wrap: nowrap;
    align-items: flex-start;
}
#layout-main > .sidebar-col {
    flex: 0 0 300px;
    max-width: 360px;
}
#layout-main > .content-col {
    flex: 1 1 auto;
    min-width: 0;
}
@media (max-width: 768px) {
    .gradio-container {
        padding: 10px 14px 32px;
    }
    .gradio-container .gr-row {
        flex-direction: column !important;
    }
    #layout-main {
        flex-wrap: wrap;
    }
    #layout-main > .sidebar-col,
    #layout-main > .content-col {
        max-width: none;
        flex: 1 1 auto;
    }
}
</style>
"""

# ==================== MinIO 连接 ====================
_client = None
_active_ep = None

def connect() -> Tuple[Minio, str]:
    global _client, _active_ep
    if _client is not None:
        return _client, _active_ep
    last = None
    for ep in [e.strip() for e in MINIO_ENDPOINTS if e.strip()]:
        try:
            c = Minio(ep, access_key=MINIO_ACCESS_KEY, secret_key=MINIO_SECRET_KEY, secure=MINIO_SECURE)
            c.list_buckets()
            _client, _active_ep = c, ep
            return c, ep
        except Exception as e:
            last = e
    raise RuntimeError(f"无法连接 MinIO：{MINIO_ENDPOINTS} 最后错误：{last}")

# ==================== Elasticsearch 连接 ====================
_es_client: Optional[Elasticsearch] = None


@lru_cache(maxsize=2)
def _compat_transport_class(compat_header: str):
    """Return a Transport subclass that enforces compatibility headers."""
    if Transport is None:  # pragma: no cover - optional dependency guard
        return None

    from inspect import signature, Parameter

    base_sig = signature(Transport.perform_request)
    base_params = base_sig.parameters
    accepts = set(base_params)
    has_var_kw = any(p.kind == Parameter.VAR_KEYWORD for p in base_params.values())

    param_key = None
    for candidate in ("params", "query_params", "query"):
        if candidate in accepts:
            param_key = candidate
            break

    body_key = None
    for candidate in ("body", "request_body"):
        if candidate in accepts:
            body_key = candidate
            break

    class _CompatTransport(Transport):
        def perform_request(self, method, path, params=None, headers=None, body=None, **kwargs):
            hdrs = dict(headers or {})
            # Always overwrite the negotiated compatibility headers because the
            # client populates them with its native major version ("=9") by
            # default, which Elasticsearch 7.x rejects.  Relying on
            # ``setdefault`` or only filling missing keys leaves the
            # incompatible version in place.
            hdrs["accept"] = compat_header
            hdrs["content-type"] = compat_header

            call_kwargs = dict(kwargs)
            request_path = path

            if params is not None:
                if param_key:
                    call_kwargs[param_key] = params
                elif has_var_kw:
                    call_kwargs["params"] = params
                elif params:  # fall back to encoding params into the path
                    query = urlencode(params, doseq=True)
                    sep = "&" if "?" in request_path else "?"
                    request_path = f"{request_path}{sep}{query}"

            if "headers" in accepts or has_var_kw:
                merged = dict(call_kwargs.get("headers", {}))
                merged.update(hdrs)
                call_kwargs["headers"] = merged
            elif hdrs and hdrs != call_kwargs.get("headers"):
                # If the transport truly lacks a headers argument we cannot
                # attach them dynamically, so raise a clear error.
                raise TypeError("Underlying transport does not accept 'headers'")

            if body is not None:
                if body_key:
                    call_kwargs[body_key] = body
                elif has_var_kw:
                    call_kwargs["body"] = body
                else:
                    raise TypeError("Underlying transport does not accept request bodies")

            return super().perform_request(method, request_path, **call_kwargs)

    return _CompatTransport


def es_connect() -> Elasticsearch:
    if not ES_ENABLED:
        raise RuntimeError("未配置 Elasticsearch 主机")
    global _es_client
    if _es_client is not None:
        return _es_client
    kwargs = {
        "hosts": ES_HOSTS,
        "verify_certs": ES_VERIFY_CERTS,
        "request_timeout": ES_TIMEOUT,
    }
    # The Elasticsearch server rejects requests whose Accept/Content-Type advertise
    # a future major version (e.g. "compatible-with=9") with HTTP 400.  Explicitly
    # pinning the compatibility headers avoids the "media_type_header_exception"
    # that surfaced when refreshing the tree view.
    compat_header = f"application/vnd.elasticsearch+json; compatible-with={ES_COMPAT_VERSION}"
    # Some helper APIs overwrite per-request headers, so wrap the transport to
    # guarantee that every call carries the compatibility header instead of the
    # client default (which advertised version 9 and triggered HTTP 400).
    compat_transport = _compat_transport_class(compat_header)
    if compat_transport is not None:
        kwargs["transport_class"] = compat_transport
    kwargs["headers"] = {
        "accept": compat_header,
        "content-type": compat_header,
    }
    if ES_USERNAME or ES_PASSWORD:
        kwargs["basic_auth"] = (ES_USERNAME, ES_PASSWORD)
    _es_client = Elasticsearch(**kwargs)
    ensure_es_index(_es_client)
    return _es_client


def ensure_es_index(es: Elasticsearch) -> None:
    if es.indices.exists(index=ES_INDEX):
        return
    es.indices.create(
        index=ES_INDEX,
        mappings={
            "properties": {
                "path": {"type": "keyword"},
                "title": {"type": "keyword"},
                "content": {"type": "text"},
                "etag": {"type": "keyword"},
                "ext": {"type": "keyword"},
            }
        },
    )


def _es_search_request(
    es: Elasticsearch,
    body: Dict,
    params: Optional[Dict] = None,
    *,
    index: Optional[str] = None,
):
    """Execute a search request while preserving compatibility across client versions."""

    search_index = index or ES_INDEX
    search_params = params or {}
    search_kwargs = {"index": search_index, "body": body}

    if not search_params:
        return es.search(**search_kwargs)

    attempt_errors: List[str] = []
    last_type_error: Optional[TypeError] = None

    def _record_type_error(label: str, exc: TypeError) -> None:
        nonlocal last_type_error
        attempt_errors.append(f"{label}: {exc}")
        last_type_error = exc

    def _try_call(label: str, func):
        try:
            return func()
        except TypeError as exc:
            _record_type_error(label, exc)
            return None

    direct_result = _try_call(
        "es.search(**search_params)",
        lambda: es.search(**search_kwargs, **search_params),
    )
    if direct_result is not None:
        return direct_result

    params_result = _try_call(
        "es.search(params=…)",
        lambda: es.search(**search_kwargs, params=search_params),
    )
    if params_result is not None:
        return params_result

    query_params_result = _try_call(
        "es.search(query_params=…)",
        lambda: es.search(**search_kwargs, query_params=search_params),
    )
    if query_params_result is not None:
        return query_params_result

    options = getattr(es, "options", None)
    option_clients: List[Tuple[str, Elasticsearch]] = []
    if callable(options):
        option_with_params = _try_call(
            "es.options(params=…)",
            lambda: options(params=search_params),
        )
        if option_with_params is not None:
            option_clients.append(("es.options(params=…)", option_with_params))

        option_with_query_params = _try_call(
            "es.options(query_params=…)",
            lambda: options(query_params=search_params),
        )
        if option_with_query_params is not None:
            option_clients.append(("es.options(query_params=…)", option_with_query_params))

        option_default = _try_call("es.options()", lambda: options())
        if option_default is not None:
            option_clients.append(("es.options()", option_default))

    for label, client in option_clients:
        no_param_result = _try_call(
            f"{label}.search()",
            lambda c=client: c.search(**search_kwargs),
        )
        if no_param_result is not None:
            return no_param_result

        direct_option_result = _try_call(
            f"{label}.search(**search_params)",
            lambda c=client: c.search(**search_kwargs, **search_params),
        )
        if direct_option_result is not None:
            return direct_option_result

        option_params_result = _try_call(
            f"{label}.search(params=…)",
            lambda c=client: c.search(**search_kwargs, params=search_params),
        )
        if option_params_result is not None:
            return option_params_result

        option_query_params_result = _try_call(
            f"{label}.search(query_params=…)",
            lambda c=client: c.search(**search_kwargs, query_params=search_params),
        )
        if option_query_params_result is not None:
            return option_query_params_result

    transport = getattr(es, "transport", None)
    if transport is not None:
        def _transport_call():
            path_builder = getattr(es, "_make_path", None)
            path = None
            if callable(path_builder):
                try:
                    path = path_builder(search_index, "_search")
                except Exception:
                    path = None
            if not path:
                idx = search_index
                if isinstance(idx, (list, tuple)):
                    idx = ",".join(idx)
                path = "/_search" if not idx else f"/{idx}/_search"
            return transport.perform_request(
                "POST",
                path,
                params=search_params,
                body=body,
            )

        transport_result = _try_call("transport.perform_request", _transport_call)
        if transport_result is not None:
            return transport_result

    if last_type_error is not None:
        raise TypeError(
            f"{last_type_error} (search attempts: {'; '.join(attempt_errors)})"
        ) from last_type_error

    return es.search(**search_kwargs)

# ==================== 图片链接重写 ====================
IMG_EXTS = (".png", ".jpg", ".jpeg", ".gif", ".webp", ".svg", ".bmp")
# 支持的文档类型
SUPPORTED_EXTS = {
    ".md": "markdown",
    ".markdown": "markdown",
    ".docx": "docx",
    ".doc": "doc",
}
MARKDOWN_EXTENSIONS = [
    "fenced_code",
    "tables",
    "codehilite",
    "toc",
    "pymdownx.arithmatex",
]
MARKDOWN_EXTENSION_CONFIGS = {
    "toc": {"permalink": False},
    "pymdownx.arithmatex": {
        "generic": True,
        "tex_inline_wrap": [r"\(", r"\)"],
        "tex_block_wrap": [r"\[", r"\]"],
    },
}
#IMG_EXTS 是一个包含常见图片文件扩展名的元组。它用于快速检查一个文件路径是否以这些扩展名结尾，以确定其是否为图片文件。


def _render_markdown_toc(tokens: List[Dict[str, object]]) -> str:
    """Render a nested table of contents structure from Markdown toc_tokens."""

    def _build(items: List[Dict[str, object]]) -> str:
        parts: List[str] = []
        for item in items:
            name = str(item.get("name") or "").strip()
            anchor = str(item.get("id") or "").strip()
            if not name or not anchor:
                continue
            parts.append("<li>")
            parts.append(f"<a href='#{_esc(anchor)}'>{_esc(name)}</a>")
            children = item.get("children") or []
            if isinstance(children, list):
                child_html = _build(children)
                if child_html:
                    parts.append(child_html)
            parts.append("</li>")
        if not parts:
            return ""
        return "<ul class='toc-list'>" + "".join(parts) + "</ul>"

    tree_html = _build(tokens)
    if not tree_html:
        return ""
    return "<div class='toc-tree'>" + tree_html + "</div>"
def _to_public_image_url(path: str) -> str:
    p = path.strip().lstrip("./").lstrip("/")
    parts = [quote(seg) for seg in p.split("/")]
    return IMAGE_PUBLIC_BASE.rstrip("/") + "/" + "/".join(parts)  

#.rstrip("/"): 移除 IMAGE_PUBLIC_BASE 末尾的 /，以避免出现双斜杠。
#path.strip(): 移除路径字符串开头和结尾的空白字符。
#.lstrip("./"): 移除字符串开头的 ./ 序列（如果存在）。
#.lstrip("/"): 移除字符串开头的 / 字符（如果存在）。
def rewrite_image_links(md_text: str) -> str:
    def repl_md(m):
        alt, url = m.group(1), m.group(2).strip()
        if re.match(r"^https?://", url):
            return m.group(0)
        lower = url.lower()
        if lower.endswith(IMG_EXTS) or any(lower.startswith(p) for p in ("images/","./images/","../images/")):
            return f"![{alt}]({_to_public_image_url(url)})"
        return m.group(0)

    md_text = re.sub(r"!\[([^\]]*)\]\(([^)]+)\)", repl_md, md_text)

    def repl_img(m):
        url = m.group(1).strip()
        if re.match(r"^https?://", url):
            return m.group(0)
        return m.group(0).replace(m.group(1), _to_public_image_url(url))

    md_text = re.sub(r"<img[^>]+src=\"([^\"]+)\"", repl_img, md_text, flags=re.IGNORECASE)
    md_text = re.sub(r"<img[^>]+src='([^']+)'", repl_img, md_text, flags=re.IGNORECASE)
    return md_text

# ==================== 文档转换辅助 ====================

def _docx_from_bytes(data: bytes) -> Tuple[str, str]:
    if mammoth is None:
        raise RuntimeError("未安装 mammoth，无法预览 DOCX 文档。")
    try:
        html_result = mammoth.convert_to_html(io.BytesIO(data))
        text_result = mammoth.extract_raw_text(io.BytesIO(data))
    except Exception as exc:  # pragma: no cover - 依赖第三方解析
        raise RuntimeError(f"DOCX 解析失败：{exc}") from exc
    text = text_result.value
    html = "<div class='docx-preview'>" + html_result.value + "</div>"
    return text, html

# ==================== 缓存（按 ETag） ====================
class LRU:
    def __init__(self, capacity: int = 512):
        self.cap = capacity
        self.od: OrderedDict[str, tuple] = OrderedDict()
    def get(self, k):
        if k in self.od:
            self.od.move_to_end(k)
            return self.od[k]
        return None
    def set(self, k, v):
        self.od[k] = v
        self.od.move_to_end(k)
        if len(self.od) > self.cap:
            self.od.popitem(last=False)
    def clear(self):
        self.od.clear()

DOC_CACHE = LRU(512)  # key -> (etag, doc_type, text, html, toc)

TREE_DOCS: List[Dict[str, str]] = []

# ==================== 列表/读取 ====================

def list_documents() -> List[Dict[str, str]]:
    c, _ = connect()
    objs = c.list_objects(DOC_BUCKET, prefix=DOC_PREFIX or None, recursive=True)
    docs: List[Dict[str, str]] = []
    for o in objs:
        name = o.object_name
        ext = os.path.splitext(name)[1].lower()
        doc_type = SUPPORTED_EXTS.get(ext)
        if not doc_type:
            continue
        etag = getattr(o, "etag", None) or getattr(o, "_etag", None) or ""
        docs.append({"key": name, "etag": etag, "ext": ext, "doc_type": doc_type})
    docs.sort(key=lambda x: x["key"].lower())
    return docs


def _plain_text_html(text: str) -> str:
    if not text.strip():
        return "<div class='doc-preview-inner doc-preview-empty'><em>文档为空</em></div>"
    esc = _esc(text)
    return "<div class='doc-preview-inner'>" + esc.replace("\n", "<br>") + "</div>"



def get_document(key: str, known_etag: Optional[str] = None) -> Tuple[str, str, str, str, str]:
    """返回 (etag, doc_type, text, html, toc)。"""
    c, _ = connect()
    ext = os.path.splitext(key)[1].lower()
    doc_type = SUPPORTED_EXTS.get(ext)
    if not doc_type:
        raise RuntimeError(f"不支持的文件类型：{ext}")
    if known_etag is None:
        stat = c.stat_object(DOC_BUCKET, key)
        etag = getattr(stat, "etag", None) or getattr(stat, "_etag", None) or ""
    else:
        etag = known_etag
    cached = DOC_CACHE.get(key)
    if cached and cached[0] == etag:
        return cached
    resp = c.get_object(DOC_BUCKET, key)
    data = resp.read()
    resp.close(); resp.release_conn()

    toc_html = ""
    if doc_type == "markdown":
        text = data.decode("utf-8", errors="ignore")
        text2 = rewrite_image_links(text)
        md_renderer = Markdown(
            extensions=MARKDOWN_EXTENSIONS,
            extension_configs=MARKDOWN_EXTENSION_CONFIGS,
        )
        rendered = md_renderer.convert(text2)
        toc_html = _render_markdown_toc(getattr(md_renderer, "toc_tokens", []))
        html = "<div class='doc-preview-inner markdown-body'>" + rendered + "</div>"
    elif doc_type == "docx":
        text, html = _docx_from_bytes(data)
    elif doc_type == "doc":
        converted = False
        if data.startswith(b"PK"):
            try:
                text, html = _docx_from_bytes(data)
                converted = True
            except Exception:
                # 如果伪装成 DOCX 的 DOC 解析失败，继续尝试传统流程
                pass
        if not converted:
            if textract is None:
                raise RuntimeError("未安装 textract 或其依赖，无法预览 DOC 文档。")
            try:
                with tempfile.NamedTemporaryFile(suffix=".doc", delete=False) as tmp:
                    tmp.write(data)
                    tmp.flush()
                    tmp_name = tmp.name
                try:
                    text_bytes = textract.process(tmp_name)
                finally:
                    if os.path.exists(tmp_name):
                        os.unlink(tmp_name)
            except TextractShellError as exc:  # pragma: no cover - 依赖外部命令
                fallback = _decode_possible_text(data)
                if fallback is None:
                    fallback = f"无法解析为有效的 Word 文档：{exc}"
                text = fallback
                html = _plain_text_html(text)
            except Exception as exc:  # pragma: no cover - 其它未知错误
                raise RuntimeError(f"DOC 解析失败：{exc}") from exc
            else:
                text = text_bytes.decode("utf-8", errors="ignore")
                html = _plain_text_html(text)
    else:  # pragma: no cover - 理论上不会走到
        raise RuntimeError(f"未知文档类型：{doc_type}")

    DOC_CACHE.set(key, (etag, doc_type, text, html, toc_html))
    return etag, doc_type, text, html, toc_html

# ==================== 目录树 ====================

def build_tree(files: List[str], base_prefix: str = "") -> Dict:
    tree: Dict = {}
    for key in files:
        rel = key[len(base_prefix):] if base_prefix and key.startswith(base_prefix) else key
        parts = [p for p in rel.split("/") if p]
        cur = tree
        for i, p in enumerate(parts):
            if i == len(parts) - 1:
                cur.setdefault("__files__", []).append(key)
            else:
                cur = cur.setdefault(p, {})
    return tree


def _esc(t: str) -> str:
    return t.replace("&", "&amp;").replace("<", "&lt;").replace(">", "&gt;")


def _decode_possible_text(data: bytes) -> Optional[str]:
    """Attempt to coerce binary bytes into readable text for malformed DOC files."""
    if not data:
        return None
    sample = data.strip(b"\x00")
    if not sample:
        return None
    encodings = ("utf-8", "gbk", "gb2312", "latin-1")
    for enc in encodings:
        try:
            text = sample.decode(enc)
        except UnicodeDecodeError:
            continue
        normalized = text.replace("\r\n", "\n").replace("\r", "\n")
        preview = normalized[:2000]
        total = len(preview)
        if not total:
            continue
        printable = sum(1 for ch in preview if ch.isprintable() or ch in "\n\t")
        if printable / total < 0.6:
            continue
        cleaned = normalized.strip()
        if cleaned:
            return cleaned
    return None


def _file_icon(name: str) -> str:
    ext = os.path.splitext(name)[1].lower()
    if ext in (".doc", ".docx"):
        return "📄"
    return "📝"


def render_tree_html(tree: Dict, expand_all: bool = True) -> str:
    html: List[str] = []
    open_attr = " open" if expand_all else ""
    def rec(node: Dict):
        dirs = sorted([k for k in node.keys() if k != "__files__"], key=str.lower)
        for d in dirs:
            html.append(f"<details{open_attr}><summary>📁 {_esc(d)}</summary>")
            rec(node[d])
            html.append("</details>")
        for key in sorted(node.get("__files__", []), key=str.lower):
            name = key.split("/")[-1]
            link = "?" + urlencode({"key": key})
            html.append(f"<div class='file'>{_file_icon(name)} <a href='{link}'>{_esc(name)}</a></div>")
    rec(tree)
    return "".join(html) if html else "<em>没有找到可预览的文档</em>"


def sync_elasticsearch(docs: List[Dict[str, str]], force: bool = False) -> str:
    if not ES_ENABLED:
        return "<em>未启用 Elasticsearch，跳过索引同步</em>"
    if not docs:
        return "<em>索引同步完成：无可用文档</em>"
    try:
        es = es_connect()
    except Exception as exc:  # pragma: no cover - 运行时依赖外部服务
        return f"<em>索引同步失败：{_esc(str(exc))}</em>"

    try:
        existing_resp = _es_search_request(
            es,
            {
                "size": 10000,
                "query": {"match_all": {}},
                "_source": ["etag"],
            },
        )
        existing_map = {hit["_id"]: hit["_source"].get("etag", "") for hit in existing_resp.get("hits", {}).get("hits", [])}
    except NotFoundError:
        existing_map = {}
    except Exception as exc:  # pragma: no cover - 运行时依赖外部服务
        return f"<em>读取索引失败：{_esc(str(exc))}</em>"

    doc_keys = {d["key"] for d in docs}
    removed = 0
    for stale_id in [k for k in existing_map.keys() if k not in doc_keys]:
        try:
            es.options(ignore_status=[404]).delete(index=ES_INDEX, id=stale_id)
            removed += 1
        except Exception:
            pass

    updated = 0
    errors: List[str] = []
    for doc in docs:
        key = doc["key"]
        etag_hint = doc.get("etag")
        if not force and existing_map.get(key) == etag_hint:
            continue
        try:
            etag, doc_type, text, _, _ = get_document(key, known_etag=etag_hint)
        except Exception as exc:
            errors.append(f"{key}: {exc}")
            continue
        if not text.strip():
            continue
        body = {
            "path": key,
            "title": key.split("/")[-1],
            "content": text,
            "etag": etag,
            "ext": doc_type,
        }
        try:
            es.index(index=ES_INDEX, id=key, document=body)
            updated += 1
        except Exception as exc:  # pragma: no cover - 运行时依赖外部服务
            errors.append(f"{key}: {exc}")
    if updated or removed:
        try:
            es.indices.refresh(index=ES_INDEX)
        except Exception:
            pass
    msg = f"索引同步完成：更新 {updated} 项，移除 {removed} 项"
    if errors:
        escaped = ", ".join(_esc(e) for e in errors[:5])
        more = "" if len(errors) <= 5 else f" 等 {len(errors)} 项"
        msg += f"<br><small>部分文档未入索引：{escaped}{more}</small>"
    return msg

GLOBAL_CSS = """
<style>
:root {
    --brand-primary:#1458d6;
    --brand-primary-soft:#3c7bff;
    --brand-primary-ghost:rgba(20,88,214,0.08);
    --brand-bg:#f1f5fb;
    --brand-card:#ffffff;
    --brand-text:#1f2937;
    --brand-muted:#64748b;
    --brand-border:rgba(20,88,214,0.16);
    --brand-shadow:0 18px 42px rgba(20,88,214,0.15);
    --brand-radius:22px;
}
body, body * {
    font-family:"PingFang SC","Microsoft YaHei","Source Han Sans SC","Helvetica Neue",Arial,sans-serif !important;
    color:var(--brand-text);
}
body {
    background:linear-gradient(160deg,#eef3fc 0%,#f8fbff 55%,#ffffff 100%);
}
.gradio-container {
    background:transparent !important;
    max-width:1880px;
    width:100%;
    margin:0 auto;
    padding:16px 20px 56px;
}
.gradio-container .block.padded {
    background:transparent;
    border:none;
    box-shadow:none;
}
.gradio-container .prose h1,
.gradio-container .prose h2,
.gradio-container .prose h3 {
    color:var(--brand-text);
    font-weight:600;
}
.gradio-container .prose a { color:var(--brand-primary); }
.gradio-container .prose code {
    font-family:"Fira Code","JetBrains Mono","SFMono-Regular",Consolas,monospace;
    background:var(--brand-primary-ghost);
    padding:2px 6px;
    border-radius:6px;
}
.gradio-container button {
    border-radius:999px !important;
    font-weight:600;
    transition:transform .2s ease,box-shadow .2s ease;
}
.gradio-container button.primary,
.gradio-container button[aria-label="搜索"],
.gradio-container button[aria-label="刷新树"] {
    background:linear-gradient(135deg,var(--brand-primary),var(--brand-primary-soft));
    border:none;
    color:#fff;
}
.gradio-container button.primary:hover,
.gradio-container button[aria-label="搜索"]:hover,
.gradio-container button[aria-label="刷新树"]:hover {
    transform:translateY(-1px);
    box-shadow:0 12px 26px rgba(20,88,214,0.25);
}
.mkv-topbar {
    display:flex;
    align-items:center;
    justify-content:space-between;
    background:var(--brand-card);
    border-radius:var(--brand-radius);
    border:1px solid var(--brand-border);
    padding:18px 26px;
    box-shadow:var(--brand-shadow);
    position:sticky;
    top:12px;
    z-index:10;
}
.mkv-brand {
    display:flex;
    align-items:center;
    gap:14px;
}
.mkv-logo {
    width:46px;
    height:46px;
    border-radius:14px;
    background:linear-gradient(135deg,var(--brand-primary),var(--brand-primary-soft));
    display:flex;
    align-items:center;
    justify-content:center;
    color:#fff;
    font-weight:700;
    font-size:1.2rem;
    letter-spacing:.02em;
    box-shadow:0 12px 22px rgba(20,88,214,0.28);
}
.mkv-brand-title {
    font-size:1.32rem;
    font-weight:700;
}
.mkv-brand-subtitle {
    margin-top:2px;
    font-size:.92rem;
    color:var(--brand-muted);
}
.mkv-links {
    display:flex;
    align-items:center;
    gap:16px;
    font-size:.95rem;
}
.mkv-link {
    color:var(--brand-primary);
    font-weight:600;
    text-decoration:none;
    padding:8px 16px;
    border-radius:999px;
    background:var(--brand-primary-ghost);
    transition:all .2s ease;
}
.mkv-link:hover {
    color:#fff;
    background:linear-gradient(135deg,var(--brand-primary),var(--brand-primary-soft));
    box-shadow:0 12px 26px rgba(20,88,214,0.2);
}
.mkv-hero {
    margin:22px 0 18px;
    padding:28px 32px;
    border-radius:var(--brand-radius);
    background:var(--brand-card);
    border:1px solid var(--brand-border);
    box-shadow:var(--brand-shadow);
}
.mkv-hero h1 {
    font-size:1.8rem;
    margin-bottom:10px;
}
.mkv-hero p {
    margin:0;
    color:var(--brand-muted);
    line-height:1.6;
}
.mkv-meta-bar {
    display:flex;
    flex-wrap:wrap;
    gap:12px;
    align-items:center;
    justify-content:space-between;
    margin-top:14px;
}
.mkv-meta {
    display:flex;
    flex-wrap:wrap;
    gap:12px;
    font-size:.95rem;
}
.mkv-meta span {
    padding:6px 12px;
    border-radius:999px;
    background:var(--brand-primary-ghost);
    color:var(--brand-primary);
}
.mkv-meta-link {
    margin-left:auto;
    display:flex;
    align-items:center;
}
.mkv-meta-link .mkv-link {
    white-space:nowrap;
}
.mkv-meta-link .mkv-link + .mkv-link {
    margin-left:12px;
}
.gr-row {
    display:flex;
    flex-direction:row !important;
    flex-wrap:wrap;
    align-items:flex-start;
    gap:20px !important;
}
#layout-main {
    flex-wrap:nowrap;
    align-items:flex-start;
}
#layout-main > .sidebar-col {
    flex:0 0 304px;
    max-width:368px;
}
#layout-main > .content-col {
    flex:1 1 auto;
    min-width:0;
}
.sidebar-col {
    font-size:.92rem;
}
.sidebar-col .controls {
    display:flex;
    flex-wrap:wrap;
    margin-bottom:12px;
}
.sidebar-col .controls > * + * {
    margin-left:10px;
}
.sidebar-heading h3 {
    margin-bottom:12px !important;
    color:var(--brand-muted);
    letter-spacing:.02em;
}
.sidebar-col .gr-button { min-width:104px; }
.sidebar-col .status-bar {
    margin:6px 0 0;
    color:var(--brand-muted);
    font-size:.9rem;
}
.sidebar-col .status-bar em { color:var(--brand-muted); }
.sidebar-sticky {
    position:sticky;
    top:32px;
    display:flex;
    flex-direction:column;
    gap:14px;
    align-self:flex-start;
}
.content-col {
    flex:1 1 640px;
    min-width:0;
}
.sidebar-tree {
    padding:16px 18px;
    background:var(--brand-card);
    border-radius:var(--brand-radius);
    border:1px solid var(--brand-border);
    box-shadow:var(--brand-shadow);
    max-height:60vh;
    overflow:auto;
}
.sidebar-tree summary,
.sidebar-tree .file {
    font-size:.9rem;
}
.sidebar-tree::-webkit-scrollbar { width:8px; }
.sidebar-tree::-webkit-scrollbar-thumb {
    background:rgba(20,88,214,0.25);
    border-radius:10px;
}
.sidebar-tree details { margin-left:.6rem; }
.sidebar-tree summary {
    cursor:pointer;
    padding:4px 8px;
    border-radius:10px;
    color:var(--brand-muted);
    transition:background .2s ease,color .2s ease;
}
.sidebar-tree summary:hover {
    background:rgba(20,88,214,0.12);
    color:var(--brand-primary);
}
.sidebar-tree .file {
    padding:4px 8px;
    border-radius:9px;
    color:var(--brand-text);
    transition:background .2s ease;
}
.sidebar-tree .file:hover {
    background:rgba(20,88,214,0.12);
}
.sidebar-tree .file a {
    color:var(--brand-primary);
    text-decoration:none;
    font-weight:500;
}
.sidebar-tree .file a:hover { text-decoration:underline; }
.search-input textarea,
.search-input input {
    border-radius:16px !important;
    border:1px solid var(--brand-border) !important;
    background:#f8fbff !important;
    padding:10px 16px !important;
    font-size:.9rem !important;
    box-shadow:none !important;
}
.search-title {
    font-weight:600;
    color:var(--brand-muted);
    margin:6px 0 4px;
    font-size:.88rem;
    letter-spacing:.02em;
}
.search-stack {
    display:flex;
    flex-direction:column;
    gap:10px;
}
.search-button button {
    width:100%;
    border-radius:16px !important;
    padding:10px 0 !important;
}
.reindex-stack {
    display:flex;
    flex-direction:column;
    margin-top:8px;
}
.reindex-stack > * + * {
    margin-top:8px;
}
.reindex-stack .gr-button {
    align-self:flex-start;
    min-width:130px;
}
.content-col {
    display:flex;
    flex-direction:column;
    gap:18px;
}
.content-card {
    background:var(--brand-card);
    border-radius:var(--brand-radius);
    border:1px solid var(--brand-border);
    box-shadow:var(--brand-shadow);
    padding:18px 24px;
}
.toc-col {
    position:sticky;
    top:126px;
    display:flex;
    flex-direction:column;
    gap:12px;
    align-self:flex-start;
}
.toc-heading h3 {
    margin-bottom:12px !important;
    color:var(--brand-muted);
}
.toc-card {
    background:var(--brand-card);
    border-radius:var(--brand-radius);
    border:1px solid var(--brand-border);
    box-shadow:var(--brand-shadow);
    padding:18px 20px;
    max-height:72vh;
    overflow:auto;
}
.toc-card::-webkit-scrollbar { width:8px; }
.toc-card::-webkit-scrollbar-thumb {
    background:rgba(20,88,214,0.25);
    border-radius:10px;
}
.toc-tree {
    font-size:.95rem;
    line-height:1.6;
}
.toc-tree > .toc-list { padding-left:0; }
.toc-tree ul {
    list-style:none;
    padding-left:1.1rem;
    margin:6px 0;
}
.toc-tree li { margin:4px 0; }
.toc-tree a {
    color:var(--brand-primary);
    text-decoration:none;
    font-weight:500;
}
.toc-tree a:hover { text-decoration:underline; }
.toc-empty {
    color:var(--brand-muted);
    font-size:.95rem;
    line-height:1.6;
}
.download-panel {
    margin-bottom:12px;
}
.download-actions {
    display:flex;
    justify-content:flex-start;
}
.download-button {
    display:inline-flex;
    align-items:center;
    gap:6px;
    padding:10px 18px;
    border-radius:14px;
    background:var(--brand-primary);
    color:#ffffff !important;
    font-weight:600;
    text-decoration:none;
    box-shadow:var(--brand-shadow);
    transition:transform .15s ease, box-shadow .15s ease;
}
.download-button:hover {
    transform:translateY(-1px);
    box-shadow:0 10px 20px rgba(20,88,214,0.2);
}
.doc-preview,
.plaintext-view textarea {
    width:100%;
    border-radius:18px !important;
    border:1px solid var(--brand-border) !important;
    background:#ffffff !important;
    box-shadow:var(--brand-shadow);
}
.doc-preview {
    padding:20px 22px;
    margin:0;
    line-height:1.72;
    font-size:1rem;
    box-sizing:border-box;
}
.doc-preview-inner {
    min-height:1rem;
}
.doc-preview-empty {
    color:var(--brand-muted);
}
.plaintext-view textarea {
    min-height:420px !important;
    font-family:"Fira Code","JetBrains Mono","SFMono-Regular",Consolas,monospace !important;
    font-size:.92rem !important;
    color:#0f172a !important;
}
.gradio-container .tab-nav button {
    font-weight:600;
    padding:10px 18px;
    border-radius:999px;
}
.gradio-container .tab-nav button[aria-selected="true"] {
    color:var(--brand-primary);
    background:var(--brand-primary-ghost);
}
.search-panel {
    padding:18px 22px;
    background:var(--brand-card);
    border-radius:var(--brand-radius);
    border:1px solid var(--brand-border);
    box-shadow:var(--brand-shadow);
}
.search-panel mark {
    background:rgba(20,88,214,0.18);
    color:var(--brand-text);
    border-radius:4px;
    padding:0 3px;
}
.search-snippet {
    margin-left:1.2rem;
    color:#334155;
    font-size:.94rem;
}
.search-snippet mark {
    background:rgba(20,88,214,0.18);
    color:var(--brand-text);
    border-radius:4px;
    padding:0 3px;
}
.badge {
    font-size:.82rem;
    color:var(--brand-muted);
}
.doc-error {
    margin-top:.6rem;
    padding:14px 18px;
    border-radius:14px;
    background:rgba(239,68,68,0.12);
    color:#b91c1c;
    border:1px solid rgba(239,68,68,0.25);
}
.markdown-body table {
    border-collapse:collapse;
    width:100%;
}
.markdown-body th,
.markdown-body td {
    border:1px solid rgba(20,88,214,0.18);
    padding:6px 10px;
}
.markdown-body blockquote {
    border-left:4px solid rgba(20,88,214,0.25);
    margin-left:0;
    padding-left:12px;
    color:var(--brand-muted);
}
.markdown-body .arithmatex {
    font-size:1em;
}
.markdown-body mjx-container[jax="CHTML"] {
    font-size:1em;
}
.markdown-body mjx-container[jax="CHTML"][display="true"] {
    margin:1.2em 0 !important;
}
@media (max-width:1100px) {
    .gradio-container {
        padding:12px 18px 40px;
    }
    .mkv-topbar {
        flex-direction:column;
        gap:12px;
        align-items:flex-start;
    }
    .sidebar-sticky { position:static; }
    .sidebar-tree { max-height:unset; }
    .toc-col { position:static; }
    .toc-card { max-height:unset; }
}
@media (max-width:768px) {
    .gradio-container { padding:10px 12px 32px; }
    .gr-row { flex-direction:column !important; }
    #layout-main { flex-wrap:wrap; }
    #layout-main > .sidebar-col,
    #layout-main > .content-col {
        max-width:none;
        flex:1 1 auto;
    }
}
</style>
"""

TREE_CSS = """
<style>
.markdown-body table {
    border-collapse:collapse;
    width:100%;
}
.markdown-body th,
.markdown-body td {
    border:1px solid rgba(20,88,214,0.18);
    padding:6px 10px;
}
.markdown-body blockquote {
    border-left:4px solid rgba(20,88,214,0.25);
    margin-left:0;
    padding-left:12px;
    color:var(--brand-muted);
}
.markdown-body .arithmatex {
    font-size:1em;
}
.markdown-body mjx-container[jax="CHTML"] {
    font-size:1em;
}
.markdown-body mjx-container[jax="CHTML"][display="true"] {
    margin:1.2em 0 !important;
}
</style>
"""

# ==================== 全文搜索 ====================

def make_snippet(text: str, q: str, width: int = 60) -> str:
    t = text
    ql = q.lower()
    tl = t.lower()
    pos = tl.find(ql)
    if pos < 0:
        return _esc(t[:width*2] + ("…" if len(t) > width*2 else ""))
    a = max(0, pos - width)
    b = min(len(t), pos + len(q) + width)
    snippet = t[a:b]
    # 简单高亮（大小写不敏感）
    snippet_html = _esc(snippet)
    pat = re.compile(re.escape(q), re.IGNORECASE)
    snippet_html = pat.sub(lambda m: f"<mark>{_esc(m.group(0))}</mark>", snippet_html)
    return ("…" if a>0 else "") + snippet_html + ("…" if b<len(t) else "")


def fulltext_search(query: str) -> str:
    query = (query or "").strip()
    if not query:
        return "<em>请输入关键字</em>"
    if not ES_ENABLED:
        return "<em>未配置 Elasticsearch，无法执行全文检索</em>"
    try:
        es = es_connect()
    except Exception as exc:  # pragma: no cover - 运行时依赖外部服务
        return f"<em>搜索服务不可用：{_esc(str(exc))}</em>"
    try:
        search_body = {
            "size": 200,
            # 使用 match 查询与 Postman 中保持一致，避免 multi_match 在仅有单字段时出现兼容性问题
            "query": {"match": {"content": {"query": query}}},
            "highlight": {
                "pre_tags": ["<mark>"],
                "post_tags": ["</mark>"],
                "fields": {"content": {"fragment_size": 120, "number_of_fragments": 3}},
                "max_analyzed_offset": ES_MAX_ANALYZED_OFFSET,
            },
        }
        resp = _es_search_request(
            es,
            search_body,
            params={"max_analyzed_offset": ES_MAX_ANALYZED_OFFSET},
        )
    except NotFoundError:
        return "<em>索引尚未建立，请先同步文档</em>"
    except Exception as exc:  # pragma: no cover - 运行时依赖外部服务
        return f"<em>检索失败：{_esc(str(exc))}</em>"
    hits = resp.get("hits", {}).get("hits", [])
    if not hits:
        return "<em>未找到匹配内容</em>"
    rows: List[str] = []
    for hit in hits:
        key = hit.get("_id") or ""
        title = key.split("/")[-1] if key else "未知文件"
        highlights = hit.get("highlight", {}).get("content", [])
        if highlights:
            snippet = "<br>".join(highlights)
        else:
            src = hit.get("_source", {})
            snippet = make_snippet(src.get("content", ""), query)
        score = hit.get("_score", 0.0)
        icon = _file_icon(key or title)
        rows.append(
            f"<div>{icon} <a href='?{urlencode({'key': key})}'>{_esc(title)}</a> "
            f"<span class='badge'>(相关度 {score:.2f})</span><br>"
            f"<div class='search-snippet'>{snippet}</div></div>"
        )
    return "".join(rows)

# ==================== 预签名下载链接 ====================

def download_link_html(key: str) -> str:
    c, ep = connect()
    url = c.presigned_get_object(DOC_BUCKET, key, expires=timedelta(hours=6))
    esc = _esc(url)
    return (
        "<div class='download-actions'>"
        f"<a class='download-button' href='{esc}' target='_blank' rel='noopener'>下载当前文件（有效 6 小时）</a>"
        "</div>"
    )

# ==================== Gradio UI ====================


def _hero_html(doc_total: Optional[int] = None) -> str:
    if doc_total is None:
        total_span = "<span>文档总数统计中…</span>"
    else:
        total_span = f"<span>文档总数：<strong>{doc_total}</strong></span>"
    meta_items = [total_span]
    feedback_links = [
        (
            "<a class='mkv-link mkv-feedback-link' href='http://10.20.41.24:9001/' "
            "target='_blank' rel='noopener'>文档问题反馈</a>"
        ),
        (
            "<a class='mkv-link mkv-feedback-link' href='http://10.20.40.101:7860/' "
            "target='_blank' rel='noopener'>通号院在线扫描类 PDF 解析工具</a>"
        ),
    ]
    feedback_link = "".join(feedback_links)
    return (
        f"""
        <section class='mkv-hero'>
            <h1>{_esc(SITE_TITLE)}</h1>
            <p>在这里浏览、检索来自通号院的知识文档，快速定位你需要的工作内容。</p>
            <div class='mkv-meta-bar'>
                <div class='mkv-meta'>{''.join(meta_items)}</div>
                <div class='mkv-meta-link'>{feedback_link}</div>
            </div>
        </section>
        """
    )


def _manifest_payload() -> Dict[str, object]:
    short_name = SITE_TITLE if len(SITE_TITLE) <= 12 else SITE_TITLE[:12]
    return {
        "name": SITE_TITLE,
        "short_name": short_name,
        "start_url": ".",
        "display": "standalone",
        "background_color": "#ffffff",
        "theme_color": "#1458d6",
        "icons": [],
    }


def ui_app():
    with gr.Blocks(
        title=SITE_TITLE,
        theme=gr.themes.Soft(primary_hue="blue", neutral_hue="slate"),
        head=MATHJAX_HEAD + LAYOUT_FALLBACK_HEAD,
    ) as demo:
        gr.HTML(GLOBAL_CSS + TREE_CSS)
        hero_html = gr.HTML(_hero_html())
        with gr.Row(elem_classes=["gr-row"], elem_id="layout-main"):
            with gr.Column(scale=1, min_width=280, elem_classes=["sidebar-col"]):
                with gr.Column(elem_classes=["sidebar-sticky"]):
                    gr.Markdown("### 📁 文档目录", elem_classes=["sidebar-heading"])
                    with gr.Row(elem_classes=["controls"]):
                        btn_expand = gr.Button("展开全部")
                        btn_collapse = gr.Button("折叠全部")
                    with gr.Column(elem_classes=["search-stack"]):
                        q = gr.Textbox(
                            show_label=False,
                            placeholder="支持全文搜索",
                            elem_classes=["search-input"],
                        )
                        btn_search = gr.Button("搜索", elem_classes=["search-button"])
                    tree_html = gr.HTML("<em>加载中…</em>", elem_classes=["sidebar-tree"])
                    with gr.Row(elem_classes=["controls"]):
                        btn_clear = gr.Button("清空缓存")
                        btn_refresh = gr.Button("刷新树", variant="secondary")
                    with gr.Column(elem_classes=["reindex-stack"]):
                        btn_reindex = gr.Button("重建索引", variant="secondary")
                        status_bar = gr.HTML("", elem_classes=["status-bar"])
            with gr.Column(scale=7, elem_classes=["content-col"]):
                with gr.Tabs(selected="preview", elem_id="content-tabs", elem_classes=["content-card"]) as content_tabs:
                    with gr.TabItem("目录", id="toc"):
                        toc_panel = gr.HTML(
                            "<div class='toc-empty'>请选择 Markdown 文档以生成目录</div>",
                            elem_classes=["toc-card"],
                        )
                    with gr.TabItem("预览", id="preview"):
                        with gr.Row(elem_classes=["mathjax-tools"]):
                            btn_mathjax_check = gr.Button("验证 MathJax 脚本", variant="secondary")
                            mathjax_status = gr.HTML(
                                "<em>点击“验证 MathJax 脚本”以确认本地 MathJax 镜像是否可用。</em>",
                                elem_classes=["mathjax-check-result"],
                            )
                        dl_html = gr.HTML("", elem_classes=["download-panel"])
                        html_view = gr.HTML(
                            "<div class='doc-preview-inner doc-preview-empty'><em>请选择左侧文件…</em></div>",
                            elem_id="doc-html-view",
                            elem_classes=["doc-preview"],
                        )
                    with gr.TabItem("文本内容", id="source"):
                        md_view = gr.Textbox(lines=26, interactive=False, label="提取的纯文本", elem_classes=["plaintext-view"])
                    with gr.TabItem("全文搜索", id="search"):
                        search_out = gr.HTML(
                            "<em>在左侧输入关键词后点击“搜索”（由 Elasticsearch 提供支持）</em>",
                            elem_classes=["search-panel"],
                        )

        # 内部状态：是否展开全部
        expand_state = gr.State(True)

        def _refresh_tree(expand_all: bool):
            global TREE_DOCS
            docs = list_documents()
            TREE_DOCS = docs
            base = DOC_PREFIX.rstrip("/") + "/" if DOC_PREFIX else ""
            tree = build_tree([d["key"] for d in docs], base_prefix=base)
            status = sync_elasticsearch(docs)
            return render_tree_html(tree, expand_all), status, _hero_html(len(docs))

        def _render_cached_tree(expand_all: bool):
            global TREE_DOCS
            if not TREE_DOCS:
                return _refresh_tree(expand_all)
            base = DOC_PREFIX.rstrip("/") + "/" if DOC_PREFIX else ""
            tree = build_tree([d["key"] for d in TREE_DOCS], base_prefix=base)
            return render_tree_html(tree, expand_all), gr.update(), gr.update()

        def _render_from_key(key: str | None):
            if not key:
                return "", "<em>未选择文件</em>", "", "<div class='toc-empty'>请选择 Markdown 文档以生成目录</div>"
            try:
                _, doc_type, text, html, toc = get_document(key)
            except Exception as exc:
                msg = _esc(str(exc))
                return download_link_html(key), f"<div class='doc-error'>{msg}</div>", msg, "<div class='toc-empty'>无法生成目录</div>"

            if doc_type == "markdown":
                toc_html = toc or "<div class='toc-empty'>文档中暂无可用标题</div>"
            else:
                toc_html = "<div class='toc-empty'>当前文档类型未提供目录</div>"

            return download_link_html(key), html, text, toc_html

        def _search(query: str):
            return fulltext_search(query)

        def _clear_cache():
            n = len(DOC_CACHE.od)
            DOC_CACHE.clear()
            return f"<em>已清空文档缓存（{n} 项）</em>"

        def _force_reindex():
            global TREE_DOCS
            if not TREE_DOCS:
                TREE_DOCS = list_documents()
            return sync_elasticsearch(TREE_DOCS, force=True)

        def _activate_search_tab():
            return gr.update(selected="search")

        # 事件绑定
        demo.load(lambda: _refresh_tree(True), outputs=[tree_html, status_bar, hero_html])
        btn_refresh.click(_refresh_tree, inputs=expand_state, outputs=[tree_html, status_bar, hero_html])
        btn_expand.click(lambda: True, None, expand_state).then(_render_cached_tree, inputs=expand_state, outputs=[tree_html, status_bar, hero_html])
        btn_collapse.click(lambda: False, None, expand_state).then(_render_cached_tree, inputs=expand_state, outputs=[tree_html, status_bar, hero_html])
        btn_clear.click(_clear_cache, outputs=status_bar)
        btn_reindex.click(_force_reindex, outputs=status_bar)
        q.submit(_search, inputs=q, outputs=search_out).then(_activate_search_tab, outputs=content_tabs)
        btn_search.click(_search, inputs=q, outputs=search_out).then(_activate_search_tab, outputs=content_tabs)

        # 解析 URL 参数中的 key 并渲染
        def on_load_with_req(request: gr.Request):
            key = request.query_params.get("key") if request and request.query_params else None
            return _render_from_key(key)

        demo.load(on_load_with_req, outputs=[dl_html, html_view, md_view, toc_panel])
    return demo

if __name__ == "__main__":
    demo = ui_app()
    if ENABLE_GRADIO_QUEUE:
        demo = demo.queue()
    app = demo
    fastapi_app = demo.app

    @fastapi_app.get("/manifest.json")
    def manifest_route():  # pragma: no cover - FastAPI integration
        return JSONResponse(_manifest_payload())

    demo.launch(server_name=BIND_HOST, server_port=BIND_PORT, show_api=False)<|MERGE_RESOLUTION|>--- conflicted
+++ resolved
@@ -88,7 +88,6 @@
     function scheduleHostCheck() {
         if (hostRetryTimer !== null) {
             return;
-<<<<<<< HEAD
         }
         hostRetryTimer = setTimeout(function () {
             hostRetryTimer = null;
@@ -179,70 +178,6 @@
                 el.appendChild(document.createTextNode(normalized));
             }
         }
-=======
-        }
-        hostRetryTimer = setTimeout(function () {
-            hostRetryTimer = null;
-            ensureObserver();
-        }, 120);
-    }
-
-    function ensurePair(pairs, left, right, prepend) {
-        for (var i = 0; i < pairs.length; i++) {
-            if (pairs[i][0] === left && pairs[i][1] === right) {
-                return pairs;
-            }
-        }
-        if (prepend) {
-            pairs.unshift([left, right]);
-        } else {
-            pairs.push([left, right]);
-        }
-        return pairs;
-    }
-
-    function configure(win) {
-        if (!win) {
-            return;
-        }
-        var cfg = win.MathJax = win.MathJax || {};
-        var tex = cfg.tex = cfg.tex || {};
-        var inlinePairs = tex.inlineMath ? tex.inlineMath.slice() : [];
-        var displayPairs = tex.displayMath ? tex.displayMath.slice() : [];
-        inlinePairs = ensurePair(inlinePairs, '$', '$', true);
-        inlinePairs = ensurePair(inlinePairs, '\(', '\)', false);
-        displayPairs = ensurePair(displayPairs, '$$', '$$', true);
-        displayPairs = ensurePair(displayPairs, '\[', '\]', false);
-        tex.inlineMath = inlinePairs;
-        tex.displayMath = displayPairs;
-        tex.processEscapes = true;
-        tex.processEnvironments = true;
-        var options = cfg.options = cfg.options || {};
-        if (!options.ignoreHtmlClass) {
-            options.ignoreHtmlClass = 'tex2jax_ignore';
-        } else if (options.ignoreHtmlClass.indexOf('tex2jax_ignore') === -1) {
-            options.ignoreHtmlClass += '|tex2jax_ignore';
-        }
-        var processClass = options.processHtmlClass || '';
-        var requiredClasses = ['doc-preview', 'doc-preview-inner', 'docx-preview', 'arithmatex'];
-        if (processClass) {
-            var seen = processClass.split('|');
-            for (var i = 0; i < requiredClasses.length; i++) {
-                if (seen.indexOf(requiredClasses[i]) === -1) {
-                    seen.push(requiredClasses[i]);
-                }
-            }
-            processClass = seen.join('|');
-        } else {
-            processClass = requiredClasses.join('|');
-        }
-        options.processHtmlClass = processClass;
-        if (!options.skipHtmlTags) {
-            options.skipHtmlTags = ['script', 'noscript', 'style', 'textarea', 'pre', 'code'];
-        }
-        var startup = cfg.startup = cfg.startup || {};
-        startup.typeset = false;
->>>>>>> fe9c3a8e
     }
 
     function requestTypeset(host) {
@@ -258,7 +193,6 @@
         if (!mathReady || !(window.MathJax && window.MathJax.typesetPromise)) {
             needsTypeset = true;
             return;
-<<<<<<< HEAD
         }
         needsTypeset = false;
         if (pending) {
@@ -266,14 +200,6 @@
         }
         pending = true;
         normalizeArithmatex(target);
-=======
-        }
-        needsTypeset = false;
-        if (pending) {
-            return;
-        }
-        pending = true;
->>>>>>> fe9c3a8e
         window.MathJax.typesetPromise([target]).then(function () {
             pending = false;
             if (needsTypeset) {
